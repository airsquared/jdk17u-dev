/*
 * Copyright (c) 1997, 2016, Oracle and/or its affiliates. All rights reserved.
 * DO NOT ALTER OR REMOVE COPYRIGHT NOTICES OR THIS FILE HEADER.
 *
 * This code is free software; you can redistribute it and/or modify it
 * under the terms of the GNU General Public License version 2 only, as
 * published by the Free Software Foundation.
 *
 * This code is distributed in the hope that it will be useful, but WITHOUT
 * ANY WARRANTY; without even the implied warranty of MERCHANTABILITY or
 * FITNESS FOR A PARTICULAR PURPOSE.  See the GNU General Public License
 * version 2 for more details (a copy is included in the LICENSE file that
 * accompanied this code).
 *
 * You should have received a copy of the GNU General Public License version
 * 2 along with this work; if not, write to the Free Software Foundation,
 * Inc., 51 Franklin St, Fifth Floor, Boston, MA 02110-1301 USA.
 *
 * Please contact Oracle, 500 Oracle Parkway, Redwood Shores, CA 94065 USA
 * or visit www.oracle.com if you need additional information or have any
 * questions.
 *
 */

#include "precompiled.hpp"
#include "classfile/altHashing.hpp"
#include "classfile/classLoaderData.inline.hpp"
#include "classfile/javaClasses.inline.hpp"
#include "classfile/moduleEntry.hpp"
#include "classfile/stringTable.hpp"
#include "classfile/vmSymbols.hpp"
#include "code/debugInfo.hpp"
#include "code/dependencyContext.hpp"
#include "code/pcDesc.hpp"
#include "interpreter/interpreter.hpp"
#include "memory/oopFactory.hpp"
#include "memory/resourceArea.hpp"
#include "memory/universe.inline.hpp"
#include "oops/fieldStreams.hpp"
#include "oops/instanceKlass.hpp"
#include "oops/instanceMirrorKlass.hpp"
#include "oops/klass.hpp"
#include "oops/method.hpp"
#include "oops/objArrayOop.inline.hpp"
#include "oops/oop.inline.hpp"
#include "oops/symbol.hpp"
#include "oops/typeArrayOop.hpp"
#include "prims/jvmtiRedefineClassesTrace.hpp"
#include "runtime/fieldDescriptor.hpp"
#include "runtime/handles.inline.hpp"
#include "runtime/interfaceSupport.hpp"
#include "runtime/java.hpp"
#include "runtime/javaCalls.hpp"
#include "runtime/safepoint.hpp"
#include "runtime/thread.inline.hpp"
#include "runtime/vframe.hpp"
#include "utilities/preserveException.hpp"

#if INCLUDE_JVMCI
#include "jvmci/jvmciJavaClasses.hpp"
#endif

#define INJECTED_FIELD_COMPUTE_OFFSET(klass, name, signature, may_be_java)    \
  klass::_##name##_offset = JavaClasses::compute_injected_offset(JavaClasses::klass##_##name##_enum);

#define DECLARE_INJECTED_FIELD(klass, name, signature, may_be_java)           \
  { SystemDictionary::WK_KLASS_ENUM_NAME(klass), vmSymbols::VM_SYMBOL_ENUM_NAME(name##_name), vmSymbols::VM_SYMBOL_ENUM_NAME(signature), may_be_java },

InjectedField JavaClasses::_injected_fields[] = {
  ALL_INJECTED_FIELDS(DECLARE_INJECTED_FIELD)
};

int JavaClasses::compute_injected_offset(InjectedFieldID id) {
  return _injected_fields[id].compute_offset();
}


InjectedField* JavaClasses::get_injected(Symbol* class_name, int* field_count) {
  *field_count = 0;

  vmSymbols::SID sid = vmSymbols::find_sid(class_name);
  if (sid == vmSymbols::NO_SID) {
    // Only well known classes can inject fields
    return NULL;
  }

  int count = 0;
  int start = -1;

#define LOOKUP_INJECTED_FIELD(klass, name, signature, may_be_java) \
  if (sid == vmSymbols::VM_SYMBOL_ENUM_NAME(klass)) {              \
    count++;                                                       \
    if (start == -1) start = klass##_##name##_enum;                \
  }
  ALL_INJECTED_FIELDS(LOOKUP_INJECTED_FIELD);
#undef LOOKUP_INJECTED_FIELD

  if (start != -1) {
    *field_count = count;
    return _injected_fields + start;
  }
  return NULL;
}


static bool find_field(InstanceKlass* ik,
                       Symbol* name_symbol, Symbol* signature_symbol,
                       fieldDescriptor* fd,
                       bool is_static = false, bool allow_super = false) {
  if (allow_super || is_static) {
    return ik->find_field(name_symbol, signature_symbol, is_static, fd) != NULL;
  } else {
    return ik->find_local_field(name_symbol, signature_symbol, fd);
  }
}

// Helpful routine for computing field offsets at run time rather than hardcoding them
static void
compute_offset(int &dest_offset,
               Klass* klass, Symbol* name_symbol, Symbol* signature_symbol,
               bool is_static = false, bool allow_super = false) {
  fieldDescriptor fd;
  InstanceKlass* ik = InstanceKlass::cast(klass);
  if (!find_field(ik, name_symbol, signature_symbol, &fd, is_static, allow_super)) {
    ResourceMark rm;
    tty->print_cr("Invalid layout of %s at %s", ik->external_name(), name_symbol->as_C_string());
#ifndef PRODUCT
    ik->print();
    tty->print_cr("all fields:");
    for (AllFieldStream fs(ik); !fs.done(); fs.next()) {
      tty->print_cr("  name: %s, sig: %s, flags: %08x", fs.name()->as_C_string(), fs.signature()->as_C_string(), fs.access_flags().as_int());
    }
#endif //PRODUCT
    vm_exit_during_initialization("Invalid layout of preloaded class: use -Xlog:classload=info to see the origin of the problem class");
  }
  dest_offset = fd.offset();
}

// Same as above but for "optional" offsets that might not be present in certain JDK versions
static void
compute_optional_offset(int& dest_offset,
                        Klass* klass, Symbol* name_symbol, Symbol* signature_symbol,
                        bool allow_super = false) {
  fieldDescriptor fd;
  InstanceKlass* ik = InstanceKlass::cast(klass);
  if (find_field(ik, name_symbol, signature_symbol, &fd, allow_super)) {
    dest_offset = fd.offset();
  }
}


int java_lang_String::value_offset  = 0;
int java_lang_String::hash_offset   = 0;
int java_lang_String::coder_offset  = 0;

bool java_lang_String::initialized  = false;

bool java_lang_String::is_instance(oop obj) {
  return is_instance_inlined(obj);
}

void java_lang_String::compute_offsets() {
  assert(!initialized, "offsets should be initialized only once");

  Klass* k = SystemDictionary::String_klass();
  compute_offset(value_offset,           k, vmSymbols::value_name(),  vmSymbols::byte_array_signature());
  compute_optional_offset(hash_offset,   k, vmSymbols::hash_name(),   vmSymbols::int_signature());
  compute_optional_offset(coder_offset,  k, vmSymbols::coder_name(),  vmSymbols::byte_signature());

  initialized = true;
}

class CompactStringsFixup : public FieldClosure {
private:
  bool _value;

public:
  CompactStringsFixup(bool value) : _value(value) {}

  void do_field(fieldDescriptor* fd) {
    if (fd->name() == vmSymbols::compact_strings_name()) {
      oop mirror = fd->field_holder()->java_mirror();
      assert(fd->field_holder() == SystemDictionary::String_klass(), "Should be String");
      assert(mirror != NULL, "String must have mirror already");
      mirror->bool_field_put(fd->offset(), _value);
    }
  }
};

void java_lang_String::set_compact_strings(bool value) {
  CompactStringsFixup fix(value);
  InstanceKlass::cast(SystemDictionary::String_klass())->do_local_static_fields(&fix);
}

Handle java_lang_String::basic_create(int length, bool is_latin1, TRAPS) {
  assert(initialized, "Must be initialized");
  assert(CompactStrings || !is_latin1, "Must be UTF16 without CompactStrings");

  // Create the String object first, so there's a chance that the String
  // and the char array it points to end up in the same cache line.
  oop obj;
  obj = SystemDictionary::String_klass()->allocate_instance(CHECK_NH);

  // Create the char array.  The String object must be handlized here
  // because GC can happen as a result of the allocation attempt.
  Handle h_obj(THREAD, obj);
  int arr_length = is_latin1 ? length : length << 1; // 2 bytes per UTF16.
  typeArrayOop buffer = oopFactory::new_byteArray(arr_length, CHECK_NH);;

  // Point the String at the char array
  obj = h_obj();
  set_value(obj, buffer);
  // No need to zero the offset, allocation zero'ed the entire String object
  set_coder(obj, is_latin1 ? CODER_LATIN1 : CODER_UTF16);
  return h_obj;
}

Handle java_lang_String::create_from_unicode(jchar* unicode, int length, TRAPS) {
  bool is_latin1 = CompactStrings && UNICODE::is_latin1(unicode, length);
  Handle h_obj = basic_create(length, is_latin1, CHECK_NH);
  typeArrayOop buffer = value(h_obj());
  assert(TypeArrayKlass::cast(buffer->klass())->element_type() == T_BYTE, "only byte[]");
  if (is_latin1) {
    for (int index = 0; index < length; index++) {
      buffer->byte_at_put(index, (jbyte)unicode[index]);
    }
  } else {
    for (int index = 0; index < length; index++) {
      buffer->char_at_put(index, unicode[index]);
    }
  }

#ifdef ASSERT
  {
    ResourceMark rm;
    char* expected = UNICODE::as_utf8(unicode, length);
    char* actual = as_utf8_string(h_obj());
    if (strcmp(expected, actual) != 0) {
      tty->print_cr("Unicode conversion failure: %s --> %s", expected, actual);
      ShouldNotReachHere();
    }
  }
#endif

  return h_obj;
}

oop java_lang_String::create_oop_from_unicode(jchar* unicode, int length, TRAPS) {
  Handle h_obj = create_from_unicode(unicode, length, CHECK_0);
  return h_obj();
}

Handle java_lang_String::create_from_str(const char* utf8_str, TRAPS) {
  if (utf8_str == NULL) {
    return Handle();
  }
  bool has_multibyte, is_latin1;
  int length = UTF8::unicode_length(utf8_str, is_latin1, has_multibyte);
  if (!CompactStrings) {
    has_multibyte = true;
    is_latin1 = false;
  }

  Handle h_obj = basic_create(length, is_latin1, CHECK_NH);
  if (length > 0) {
    if (!has_multibyte) {
      strncpy((char*)value(h_obj())->byte_at_addr(0), utf8_str, length);
    } else if (is_latin1) {
      UTF8::convert_to_unicode(utf8_str, value(h_obj())->byte_at_addr(0), length);
    } else {
      UTF8::convert_to_unicode(utf8_str, value(h_obj())->char_at_addr(0), length);
    }
  }

#ifdef ASSERT
  // This check is too strict because the input string is not necessarily valid UTF8.
  // For example, it may be created with arbitrary content via jni_NewStringUTF.
  /*
  {
    ResourceMark rm;
    const char* expected = utf8_str;
    char* actual = as_utf8_string(h_obj());
    if (strcmp(expected, actual) != 0) {
      tty->print_cr("String conversion failure: %s --> %s", expected, actual);
      ShouldNotReachHere();
    }
  }
  */
#endif

  return h_obj;
}

oop java_lang_String::create_oop_from_str(const char* utf8_str, TRAPS) {
  Handle h_obj = create_from_str(utf8_str, CHECK_0);
  return h_obj();
}

Handle java_lang_String::create_from_symbol(Symbol* symbol, TRAPS) {
  const char* utf8_str = (char*)symbol->bytes();
  int utf8_len = symbol->utf8_length();

  bool has_multibyte, is_latin1;
  int length = UTF8::unicode_length(utf8_str, utf8_len, is_latin1, has_multibyte);
  if (!CompactStrings) {
    has_multibyte = true;
    is_latin1 = false;
  }

  Handle h_obj = basic_create(length, is_latin1, CHECK_NH);
  if (length > 0) {
    if (!has_multibyte) {
      strncpy((char*)value(h_obj())->byte_at_addr(0), utf8_str, length);
    } else if (is_latin1) {
      UTF8::convert_to_unicode(utf8_str, value(h_obj())->byte_at_addr(0), length);
    } else {
      UTF8::convert_to_unicode(utf8_str, value(h_obj())->char_at_addr(0), length);
    }
  }

#ifdef ASSERT
  {
    ResourceMark rm;
    const char* expected = symbol->as_utf8();
    char* actual = as_utf8_string(h_obj());
    if (strncmp(expected, actual, utf8_len) != 0) {
      tty->print_cr("Symbol conversion failure: %s --> %s", expected, actual);
      ShouldNotReachHere();
    }
  }
#endif

  return h_obj;
}

// Converts a C string to a Java String based on current encoding
Handle java_lang_String::create_from_platform_dependent_str(const char* str, TRAPS) {
  assert(str != NULL, "bad arguments");

  typedef jstring (*to_java_string_fn_t)(JNIEnv*, const char *);
  static to_java_string_fn_t _to_java_string_fn = NULL;

  if (_to_java_string_fn == NULL) {
    void *lib_handle = os::native_java_library();
    _to_java_string_fn = CAST_TO_FN_PTR(to_java_string_fn_t, os::dll_lookup(lib_handle, "NewStringPlatform"));
    if (_to_java_string_fn == NULL) {
      fatal("NewStringPlatform missing");
    }
  }

  jstring js = NULL;
  { JavaThread* thread = (JavaThread*)THREAD;
    assert(thread->is_Java_thread(), "must be java thread");
    HandleMark hm(thread);
    ThreadToNativeFromVM ttn(thread);
    js = (_to_java_string_fn)(thread->jni_environment(), str);
  }
  return Handle(THREAD, JNIHandles::resolve(js));
}

// Converts a Java String to a native C string that can be used for
// native OS calls.
char* java_lang_String::as_platform_dependent_str(Handle java_string, TRAPS) {
  typedef char* (*to_platform_string_fn_t)(JNIEnv*, jstring, bool*);
  static to_platform_string_fn_t _to_platform_string_fn = NULL;

  if (_to_platform_string_fn == NULL) {
    void *lib_handle = os::native_java_library();
    _to_platform_string_fn = CAST_TO_FN_PTR(to_platform_string_fn_t, os::dll_lookup(lib_handle, "GetStringPlatformChars"));
    if (_to_platform_string_fn == NULL) {
      fatal("GetStringPlatformChars missing");
    }
  }

  char *native_platform_string;
  { JavaThread* thread = (JavaThread*)THREAD;
    assert(thread->is_Java_thread(), "must be java thread");
    JNIEnv *env = thread->jni_environment();
    jstring js = (jstring) JNIHandles::make_local(env, java_string());
    bool is_copy;
    HandleMark hm(thread);
    ThreadToNativeFromVM ttn(thread);
    native_platform_string = (_to_platform_string_fn)(env, js, &is_copy);
    assert(is_copy == JNI_TRUE, "is_copy value changed");
    JNIHandles::destroy_local(js);
  }
  return native_platform_string;
}

Handle java_lang_String::char_converter(Handle java_string, jchar from_char, jchar to_char, TRAPS) {
  oop          obj    = java_string();
  // Typical usage is to convert all '/' to '.' in string.
  typeArrayOop value  = java_lang_String::value(obj);
  int          length = java_lang_String::length(obj);
  bool      is_latin1 = java_lang_String::is_latin1(obj);

  // First check if any from_char exist
  int index; // Declared outside, used later
  for (index = 0; index < length; index++) {
    jchar c = !is_latin1 ? value->char_at(index) :
                  ((jchar) value->byte_at(index)) & 0xff;
    if (c == from_char) {
      break;
    }
  }
  if (index == length) {
    // No from_char, so do not copy.
    return java_string;
  }

  // Check if result string will be latin1
  bool to_is_latin1 = false;

  // Replacement char must be latin1
  if (CompactStrings && UNICODE::is_latin1(to_char)) {
    if (is_latin1) {
      // Source string is latin1 as well
      to_is_latin1 = true;
    } else if (!UNICODE::is_latin1(from_char)) {
      // We are replacing an UTF16 char. Scan string to
      // check if result can be latin1 encoded.
      to_is_latin1 = true;
      for (index = 0; index < length; index++) {
        jchar c = value->char_at(index);
        if (c != from_char && !UNICODE::is_latin1(c)) {
          to_is_latin1 = false;
          break;
        }
      }
    }
  }

  // Create new UNICODE (or byte) buffer. Must handlize value because GC
  // may happen during String and char array creation.
  typeArrayHandle h_value(THREAD, value);
  Handle string = basic_create(length, to_is_latin1, CHECK_NH);
  typeArrayOop from_buffer = h_value();
  typeArrayOop to_buffer = java_lang_String::value(string());

  // Copy contents
  for (index = 0; index < length; index++) {
    jchar c = (!is_latin1) ? from_buffer->char_at(index) :
                    ((jchar) from_buffer->byte_at(index)) & 0xff;
    if (c == from_char) {
      c = to_char;
    }
    if (!to_is_latin1) {
      to_buffer->char_at_put(index, c);
    } else {
      to_buffer->byte_at_put(index, (jbyte) c);
    }
  }
  return string;
}

jchar* java_lang_String::as_unicode_string(oop java_string, int& length, TRAPS) {
  typeArrayOop value  = java_lang_String::value(java_string);
               length = java_lang_String::length(java_string);
  bool      is_latin1 = java_lang_String::is_latin1(java_string);

  jchar* result = NEW_RESOURCE_ARRAY_RETURN_NULL(jchar, length);
  if (result != NULL) {
    if (!is_latin1) {
      for (int index = 0; index < length; index++) {
        result[index] = value->char_at(index);
      }
    } else {
      for (int index = 0; index < length; index++) {
        result[index] = ((jchar) value->byte_at(index)) & 0xff;
      }
    }
  } else {
    THROW_MSG_0(vmSymbols::java_lang_OutOfMemoryError(), "could not allocate Unicode string");
  }
  return result;
}

unsigned int java_lang_String::hash_code(oop java_string) {
  int          length = java_lang_String::length(java_string);
  // Zero length string will hash to zero with String.hashCode() function.
  if (length == 0) return 0;

  typeArrayOop value  = java_lang_String::value(java_string);
  bool      is_latin1 = java_lang_String::is_latin1(java_string);

  if (is_latin1) {
    return java_lang_String::hash_code(value->byte_at_addr(0), length);
  } else {
    return java_lang_String::hash_code(value->char_at_addr(0), length);
  }
}

char* java_lang_String::as_quoted_ascii(oop java_string) {
  typeArrayOop value  = java_lang_String::value(java_string);
  int          length = java_lang_String::length(java_string);
  bool      is_latin1 = java_lang_String::is_latin1(java_string);

  if (length == 0) return NULL;

  char* result;
  int result_length;
  if (!is_latin1) {
    jchar* base = value->char_at_addr(0);
    result_length = UNICODE::quoted_ascii_length(base, length) + 1;
    result = NEW_RESOURCE_ARRAY(char, result_length);
    UNICODE::as_quoted_ascii(base, length, result, result_length);
  } else {
    jbyte* base = value->byte_at_addr(0);
    result_length = UNICODE::quoted_ascii_length(base, length) + 1;
    result = NEW_RESOURCE_ARRAY(char, result_length);
    UNICODE::as_quoted_ascii(base, length, result, result_length);
  }
  assert(result_length >= length + 1, "must not be shorter");
  assert(result_length == (int)strlen(result) + 1, "must match");
  return result;
}


Symbol* java_lang_String::as_symbol(Handle java_string, TRAPS) {
  oop          obj    = java_string();
  typeArrayOop value  = java_lang_String::value(obj);
  int          length = java_lang_String::length(obj);
  bool      is_latin1 = java_lang_String::is_latin1(obj);
  if (!is_latin1) {
    jchar* base = (length == 0) ? NULL : value->char_at_addr(0);
    Symbol* sym = SymbolTable::lookup_unicode(base, length, THREAD);
    return sym;
  } else {
    ResourceMark rm;
    jbyte* position = (length == 0) ? NULL : value->byte_at_addr(0);
    const char* base = UNICODE::as_utf8(position, length);
    Symbol* sym = SymbolTable::lookup(base, length, THREAD);
    return sym;
  }
}

Symbol* java_lang_String::as_symbol_or_null(oop java_string) {
  typeArrayOop value  = java_lang_String::value(java_string);
  int          length = java_lang_String::length(java_string);
  bool      is_latin1 = java_lang_String::is_latin1(java_string);
  if (!is_latin1) {
    jchar* base = (length == 0) ? NULL : value->char_at_addr(0);
    return SymbolTable::probe_unicode(base, length);
  } else {
    ResourceMark rm;
    jbyte* position = (length == 0) ? NULL : value->byte_at_addr(0);
    const char* base = UNICODE::as_utf8(position, length);
    return SymbolTable::probe(base, length);
  }
}

int java_lang_String::utf8_length(oop java_string) {
  typeArrayOop value  = java_lang_String::value(java_string);
  int          length = java_lang_String::length(java_string);
  bool      is_latin1 = java_lang_String::is_latin1(java_string);
  if (length == 0) {
    return 0;
  }
  if (!is_latin1) {
    return UNICODE::utf8_length(value->char_at_addr(0), length);
  } else {
    return UNICODE::utf8_length(value->byte_at_addr(0), length);
  }
}

char* java_lang_String::as_utf8_string(oop java_string) {
  typeArrayOop value  = java_lang_String::value(java_string);
  int          length = java_lang_String::length(java_string);
  bool      is_latin1 = java_lang_String::is_latin1(java_string);
  if (!is_latin1) {
    jchar* position = (length == 0) ? NULL : value->char_at_addr(0);
    return UNICODE::as_utf8(position, length);
  } else {
    jbyte* position = (length == 0) ? NULL : value->byte_at_addr(0);
    return UNICODE::as_utf8(position, length);
  }
}

char* java_lang_String::as_utf8_string(oop java_string, char* buf, int buflen) {
  typeArrayOop value  = java_lang_String::value(java_string);
  int          length = java_lang_String::length(java_string);
  bool      is_latin1 = java_lang_String::is_latin1(java_string);
  if (!is_latin1) {
    jchar* position = (length == 0) ? NULL : value->char_at_addr(0);
    return UNICODE::as_utf8(position, length, buf, buflen);
  } else {
    jbyte* position = (length == 0) ? NULL : value->byte_at_addr(0);
    return UNICODE::as_utf8(position, length, buf, buflen);
  }
}

char* java_lang_String::as_utf8_string(oop java_string, int start, int len) {
  typeArrayOop value  = java_lang_String::value(java_string);
  int          length = java_lang_String::length(java_string);
  assert(start + len <= length, "just checking");
  bool      is_latin1 = java_lang_String::is_latin1(java_string);
  if (!is_latin1) {
    jchar* position = value->char_at_addr(start);
    return UNICODE::as_utf8(position, len);
  } else {
    jbyte* position = value->byte_at_addr(start);
    return UNICODE::as_utf8(position, len);
  }
}

char* java_lang_String::as_utf8_string(oop java_string, int start, int len, char* buf, int buflen) {
  typeArrayOop value  = java_lang_String::value(java_string);
  int          length = java_lang_String::length(java_string);
  assert(start + len <= length, "just checking");
  bool      is_latin1 = java_lang_String::is_latin1(java_string);
  if (!is_latin1) {
    jchar* position = value->char_at_addr(start);
    return UNICODE::as_utf8(position, len, buf, buflen);
  } else {
    jbyte* position = value->byte_at_addr(start);
    return UNICODE::as_utf8(position, len, buf, buflen);
  }
}

bool java_lang_String::equals(oop java_string, jchar* chars, int len) {
  assert(java_string->klass() == SystemDictionary::String_klass(),
         "must be java_string");
  typeArrayOop value  = java_lang_String::value(java_string);
  int          length = java_lang_String::length(java_string);
  if (length != len) {
    return false;
  }
  bool      is_latin1 = java_lang_String::is_latin1(java_string);
  if (!is_latin1) {
    for (int i = 0; i < len; i++) {
      if (value->char_at(i) != chars[i]) {
        return false;
      }
    }
  } else {
    for (int i = 0; i < len; i++) {
      if ((((jchar) value->byte_at(i)) & 0xff) != chars[i]) {
        return false;
      }
    }
  }
  return true;
}

bool java_lang_String::equals(oop str1, oop str2) {
  assert(str1->klass() == SystemDictionary::String_klass(),
         "must be java String");
  assert(str2->klass() == SystemDictionary::String_klass(),
         "must be java String");
  typeArrayOop value1  = java_lang_String::value(str1);
  int          length1 = java_lang_String::length(str1);
  bool       is_latin1 = java_lang_String::is_latin1(str1);
  typeArrayOop value2  = java_lang_String::value(str2);
  int          length2 = java_lang_String::length(str2);
  bool       is_latin2 = java_lang_String::is_latin1(str2);

  if ((length1 != length2) || (is_latin1 != is_latin2)) {
    // Strings of different size or with different
    // coders are never equal.
    return false;
  }
  int blength1 = value1->length();
  for (int i = 0; i < value1->length(); i++) {
    if (value1->byte_at(i) != value2->byte_at(i)) {
      return false;
    }
  }
  return true;
}

void java_lang_String::print(oop java_string, outputStream* st) {
  assert(java_string->klass() == SystemDictionary::String_klass(), "must be java_string");
  typeArrayOop value  = java_lang_String::value(java_string);

  if (value == NULL) {
    // This can happen if, e.g., printing a String
    // object before its initializer has been called
    st->print("NULL");
    return;
  }

  int length = java_lang_String::length(java_string);
  bool is_latin1 = java_lang_String::is_latin1(java_string);

  st->print("\"");
  for (int index = 0; index < length; index++) {
    st->print("%c", (!is_latin1) ?  value->char_at(index) :
                           ((jchar) value->byte_at(index)) & 0xff );
  }
  st->print("\"");
}


static void initialize_static_field(fieldDescriptor* fd, Handle mirror, TRAPS) {
  assert(mirror.not_null() && fd->is_static(), "just checking");
  if (fd->has_initial_value()) {
    BasicType t = fd->field_type();
    switch (t) {
      case T_BYTE:
        mirror()->byte_field_put(fd->offset(), fd->int_initial_value());
              break;
      case T_BOOLEAN:
        mirror()->bool_field_put(fd->offset(), fd->int_initial_value());
              break;
      case T_CHAR:
        mirror()->char_field_put(fd->offset(), fd->int_initial_value());
              break;
      case T_SHORT:
        mirror()->short_field_put(fd->offset(), fd->int_initial_value());
              break;
      case T_INT:
        mirror()->int_field_put(fd->offset(), fd->int_initial_value());
        break;
      case T_FLOAT:
        mirror()->float_field_put(fd->offset(), fd->float_initial_value());
        break;
      case T_DOUBLE:
        mirror()->double_field_put(fd->offset(), fd->double_initial_value());
        break;
      case T_LONG:
        mirror()->long_field_put(fd->offset(), fd->long_initial_value());
        break;
      case T_OBJECT:
        {
          #ifdef ASSERT
          TempNewSymbol sym = SymbolTable::new_symbol("Ljava/lang/String;", CHECK);
          assert(fd->signature() == sym, "just checking");
          #endif
          oop string = fd->string_initial_value(CHECK);
          mirror()->obj_field_put(fd->offset(), string);
        }
        break;
      default:
        THROW_MSG(vmSymbols::java_lang_ClassFormatError(),
                  "Illegal ConstantValue attribute in class file");
    }
  }
}


void java_lang_Class::fixup_mirror(KlassHandle k, TRAPS) {
  assert(InstanceMirrorKlass::offset_of_static_fields() != 0, "must have been computed already");

  // If the offset was read from the shared archive, it was fixed up already
  if (!k->is_shared()) {
    if (k->is_instance_klass()) {
      // During bootstrap, java.lang.Class wasn't loaded so static field
      // offsets were computed without the size added it.  Go back and
      // update all the static field offsets to included the size.
        for (JavaFieldStream fs(InstanceKlass::cast(k())); !fs.done(); fs.next()) {
        if (fs.access_flags().is_static()) {
          int real_offset = fs.offset() + InstanceMirrorKlass::offset_of_static_fields();
          fs.set_offset(real_offset);
        }
      }
    }
  }
  create_mirror(k, Handle(NULL), Handle(NULL), Handle(NULL), CHECK);
}

void java_lang_Class::initialize_mirror_fields(KlassHandle k,
                                               Handle mirror,
                                               Handle protection_domain,
                                               TRAPS) {
  // Allocate a simple java object for a lock.
  // This needs to be a java object because during class initialization
  // it can be held across a java call.
  typeArrayOop r = oopFactory::new_typeArray(T_INT, 0, CHECK);
  set_init_lock(mirror(), r);

  // Set protection domain also
  set_protection_domain(mirror(), protection_domain());

  // Initialize static fields
  InstanceKlass::cast(k())->do_local_static_fields(&initialize_static_field, mirror, CHECK);
}

void java_lang_Class::create_mirror(KlassHandle k, Handle class_loader,
                                    Handle module, Handle protection_domain, TRAPS) {
  assert(k->java_mirror() == NULL, "should only assign mirror once");
  // Use this moment of initialization to cache modifier_flags also,
  // to support Class.getModifiers().  Instance classes recalculate
  // the cached flags after the class file is parsed, but before the
  // class is put into the system dictionary.
  int computed_modifiers = k->compute_modifier_flags(CHECK);
  k->set_modifier_flags(computed_modifiers);
  // Class_klass has to be loaded because it is used to allocate
  // the mirror.
  if (SystemDictionary::Class_klass_loaded()) {
    // Allocate mirror (java.lang.Class instance)
    Handle mirror = InstanceMirrorKlass::cast(SystemDictionary::Class_klass())->allocate_instance(k, CHECK);

    // Setup indirection from mirror->klass
    if (!k.is_null()) {
      java_lang_Class::set_klass(mirror(), k());
    }

    InstanceMirrorKlass* mk = InstanceMirrorKlass::cast(mirror->klass());
    assert(oop_size(mirror()) == mk->instance_size(k), "should have been set");

    java_lang_Class::set_static_oop_field_count(mirror(), mk->compute_static_oop_field_count(mirror()));

    // It might also have a component mirror.  This mirror must already exist.
    if (k->is_array_klass()) {
      Handle comp_mirror;
      if (k->is_typeArray_klass()) {
        BasicType type = TypeArrayKlass::cast(k())->element_type();
        comp_mirror = Universe::java_mirror(type);
      } else {
        assert(k->is_objArray_klass(), "Must be");
        Klass* element_klass = ObjArrayKlass::cast(k())->element_klass();
        assert(element_klass != NULL, "Must have an element klass");
        comp_mirror = element_klass->java_mirror();
      }
      assert(comp_mirror.not_null(), "must have a mirror");

      // Two-way link between the array klass and its component mirror:
      // (array_klass) k -> mirror -> component_mirror -> array_klass -> k
      set_component_mirror(mirror(), comp_mirror());
      set_array_klass(comp_mirror(), k());
    } else {
      assert(k->is_instance_klass(), "Must be");

      initialize_mirror_fields(k, mirror, protection_domain, THREAD);
      if (HAS_PENDING_EXCEPTION) {
        // If any of the fields throws an exception like OOM remove the klass field
        // from the mirror so GC doesn't follow it after the klass has been deallocated.
        // This mirror looks like a primitive type, which logically it is because it
        // it represents no class.
        java_lang_Class::set_klass(mirror(), NULL);
        return;
      }
    }

    // set the classLoader field in the java_lang_Class instance
    assert(class_loader() == k->class_loader(), "should be same");
    set_class_loader(mirror(), class_loader());

    // set the module field in the java_lang_Class instance
    // This may be null during bootstrap but will get fixed up later on.
    set_module(mirror(), module());

    // Setup indirection from klass->mirror last
    // after any exceptions can happen during allocations.
    if (!k.is_null()) {
      k->set_java_mirror(mirror());
    }

    // Keep list of classes needing java.base module fixup.
    if (!ModuleEntryTable::javabase_defined()) {
      if (fixup_module_field_list() == NULL) {
        GrowableArray<Klass*>* list =
          new (ResourceObj::C_HEAP, mtClass) GrowableArray<Klass*>(500, true);
        set_fixup_module_field_list(list);
      }
      fixup_module_field_list()->push(k());
    }
  } else {
    if (fixup_mirror_list() == NULL) {
      GrowableArray<Klass*>* list =
       new (ResourceObj::C_HEAP, mtClass) GrowableArray<Klass*>(40, true);
      set_fixup_mirror_list(list);
    }
    fixup_mirror_list()->push(k());
  }
}

void java_lang_Class::fixup_module_field(KlassHandle k, Handle module) {
  assert(_module_offset != 0, "must have been computed already");
  java_lang_Class::set_module(k->java_mirror(), module());
}

int  java_lang_Class::oop_size(oop java_class) {
  assert(_oop_size_offset != 0, "must be set");
  return java_class->int_field(_oop_size_offset);
}
void java_lang_Class::set_oop_size(oop java_class, int size) {
  assert(_oop_size_offset != 0, "must be set");
  java_class->int_field_put(_oop_size_offset, size);
}
int  java_lang_Class::static_oop_field_count(oop java_class) {
  assert(_static_oop_field_count_offset != 0, "must be set");
  return java_class->int_field(_static_oop_field_count_offset);
}
void java_lang_Class::set_static_oop_field_count(oop java_class, int size) {
  assert(_static_oop_field_count_offset != 0, "must be set");
  java_class->int_field_put(_static_oop_field_count_offset, size);
}

oop java_lang_Class::protection_domain(oop java_class) {
  assert(_protection_domain_offset != 0, "must be set");
  return java_class->obj_field(_protection_domain_offset);
}
void java_lang_Class::set_protection_domain(oop java_class, oop pd) {
  assert(_protection_domain_offset != 0, "must be set");
  java_class->obj_field_put(_protection_domain_offset, pd);
}

void java_lang_Class::set_component_mirror(oop java_class, oop comp_mirror) {
  assert(_component_mirror_offset != 0, "must be set");
    java_class->obj_field_put(_component_mirror_offset, comp_mirror);
  }
oop java_lang_Class::component_mirror(oop java_class) {
  assert(_component_mirror_offset != 0, "must be set");
  return java_class->obj_field(_component_mirror_offset);
}

oop java_lang_Class::init_lock(oop java_class) {
  assert(_init_lock_offset != 0, "must be set");
  return java_class->obj_field(_init_lock_offset);
}
void java_lang_Class::set_init_lock(oop java_class, oop init_lock) {
  assert(_init_lock_offset != 0, "must be set");
  java_class->obj_field_put(_init_lock_offset, init_lock);
}

objArrayOop java_lang_Class::signers(oop java_class) {
  assert(_signers_offset != 0, "must be set");
  return (objArrayOop)java_class->obj_field(_signers_offset);
}
void java_lang_Class::set_signers(oop java_class, objArrayOop signers) {
  assert(_signers_offset != 0, "must be set");
  java_class->obj_field_put(_signers_offset, (oop)signers);
}


void java_lang_Class::set_class_loader(oop java_class, oop loader) {
  // jdk7 runs Queens in bootstrapping and jdk8-9 has no coordinated pushes yet.
  if (_class_loader_offset != 0) {
    java_class->obj_field_put(_class_loader_offset, loader);
  }
}

oop java_lang_Class::class_loader(oop java_class) {
  assert(_class_loader_offset != 0, "must be set");
  return java_class->obj_field(_class_loader_offset);
}

oop java_lang_Class::module(oop java_class) {
  assert(_module_offset != 0, "must be set");
  return java_class->obj_field(_module_offset);
}

void java_lang_Class::set_module(oop java_class, oop module) {
  assert(_module_offset != 0, "must be set");
  java_class->obj_field_put(_module_offset, module);
}

oop java_lang_Class::create_basic_type_mirror(const char* basic_type_name, BasicType type, TRAPS) {
  // This should be improved by adding a field at the Java level or by
  // introducing a new VM klass (see comment in ClassFileParser)
  oop java_class = InstanceMirrorKlass::cast(SystemDictionary::Class_klass())->allocate_instance(NULL, CHECK_0);
  if (type != T_VOID) {
    Klass* aklass = Universe::typeArrayKlassObj(type);
    assert(aklass != NULL, "correct bootstrap");
    set_array_klass(java_class, aklass);
  }
#ifdef ASSERT
  InstanceMirrorKlass* mk = InstanceMirrorKlass::cast(SystemDictionary::Class_klass());
  assert(java_lang_Class::static_oop_field_count(java_class) == 0, "should have been zeroed by allocation");
#endif
  return java_class;
}


Klass* java_lang_Class::as_Klass(oop java_class) {
  //%note memory_2
  assert(java_lang_Class::is_instance(java_class), "must be a Class object");
  Klass* k = ((Klass*)java_class->metadata_field(_klass_offset));
  assert(k == NULL || k->is_klass(), "type check");
  return k;
}


void java_lang_Class::set_klass(oop java_class, Klass* klass) {
  assert(java_lang_Class::is_instance(java_class), "must be a Class object");
  java_class->metadata_field_put(_klass_offset, klass);
}


void java_lang_Class::print_signature(oop java_class, outputStream* st) {
  assert(java_lang_Class::is_instance(java_class), "must be a Class object");
  Symbol* name = NULL;
  bool is_instance = false;
  if (is_primitive(java_class)) {
    name = vmSymbols::type_signature(primitive_type(java_class));
  } else {
    Klass* k = as_Klass(java_class);
    is_instance = k->is_instance_klass();
    name = k->name();
  }
  if (name == NULL) {
    st->print("<null>");
    return;
  }
  if (is_instance)  st->print("L");
  st->write((char*) name->base(), (int) name->utf8_length());
  if (is_instance)  st->print(";");
}

Symbol* java_lang_Class::as_signature(oop java_class, bool intern_if_not_found, TRAPS) {
  assert(java_lang_Class::is_instance(java_class), "must be a Class object");
  Symbol* name;
  if (is_primitive(java_class)) {
    name = vmSymbols::type_signature(primitive_type(java_class));
    // Because this can create a new symbol, the caller has to decrement
    // the refcount, so make adjustment here and below for symbols returned
    // that are not created or incremented due to a successful lookup.
    name->increment_refcount();
  } else {
    Klass* k = as_Klass(java_class);
    if (!k->is_instance_klass()) {
      name = k->name();
      name->increment_refcount();
    } else {
      ResourceMark rm;
      const char* sigstr = k->signature_name();
      int         siglen = (int) strlen(sigstr);
      if (!intern_if_not_found) {
        name = SymbolTable::probe(sigstr, siglen);
      } else {
        name = SymbolTable::new_symbol(sigstr, siglen, THREAD);
      }
    }
  }
  return name;
}

// Returns the Java name for this Java mirror (Resource allocated)
// See Klass::external_name().
// For primitive type Java mirrors, its type name is returned.
const char* java_lang_Class::as_external_name(oop java_class) {
  assert(java_lang_Class::is_instance(java_class), "must be a Class object");
  const char* name = NULL;
  if (is_primitive(java_class)) {
    name = type2name(primitive_type(java_class));
  } else {
    name = as_Klass(java_class)->external_name();
  }
  if (name == NULL) {
    name = "<null>";
  }
  return name;
}

Klass* java_lang_Class::array_klass(oop java_class) {
  Klass* k = ((Klass*)java_class->metadata_field(_array_klass_offset));
  assert(k == NULL || k->is_klass() && k->is_array_klass(), "should be array klass");
  return k;
}


void java_lang_Class::set_array_klass(oop java_class, Klass* klass) {
  assert(klass->is_klass() && klass->is_array_klass(), "should be array klass");
  java_class->metadata_field_put(_array_klass_offset, klass);
}


bool java_lang_Class::is_primitive(oop java_class) {
  // should assert:
  //assert(java_lang_Class::is_instance(java_class), "must be a Class object");
  bool is_primitive = (java_class->metadata_field(_klass_offset) == NULL);

#ifdef ASSERT
  if (is_primitive) {
    Klass* k = ((Klass*)java_class->metadata_field(_array_klass_offset));
    assert(k == NULL || is_java_primitive(ArrayKlass::cast(k)->element_type()),
        "Should be either the T_VOID primitive or a java primitive");
  }
#endif

  return is_primitive;
}


BasicType java_lang_Class::primitive_type(oop java_class) {
  assert(java_lang_Class::is_primitive(java_class), "just checking");
  Klass* ak = ((Klass*)java_class->metadata_field(_array_klass_offset));
  BasicType type = T_VOID;
  if (ak != NULL) {
    // Note: create_basic_type_mirror above initializes ak to a non-null value.
    type = ArrayKlass::cast(ak)->element_type();
  } else {
    assert(java_class == Universe::void_mirror(), "only valid non-array primitive");
  }
  assert(Universe::java_mirror(type) == java_class, "must be consistent");
  return type;
}

BasicType java_lang_Class::as_BasicType(oop java_class, Klass** reference_klass) {
  assert(java_lang_Class::is_instance(java_class), "must be a Class object");
  if (is_primitive(java_class)) {
    if (reference_klass != NULL)
      (*reference_klass) = NULL;
    return primitive_type(java_class);
  } else {
    if (reference_klass != NULL)
      (*reference_klass) = as_Klass(java_class);
    return T_OBJECT;
  }
}


oop java_lang_Class::primitive_mirror(BasicType t) {
  oop mirror = Universe::java_mirror(t);
  assert(mirror != NULL && mirror->is_a(SystemDictionary::Class_klass()), "must be a Class");
  assert(java_lang_Class::is_primitive(mirror), "must be primitive");
  return mirror;
}

bool java_lang_Class::offsets_computed = false;
int  java_lang_Class::classRedefinedCount_offset = -1;

void java_lang_Class::compute_offsets() {
  assert(!offsets_computed, "offsets should be initialized only once");
  offsets_computed = true;

  Klass* k = SystemDictionary::Class_klass();
  // The classRedefinedCount field is only present starting in 1.5,
  // so don't go fatal.
  compute_optional_offset(classRedefinedCount_offset,
                          k, vmSymbols::classRedefinedCount_name(), vmSymbols::int_signature());

  // Needs to be optional because the old build runs Queens during bootstrapping
  // and jdk8-9 doesn't have coordinated pushes yet.
  compute_optional_offset(_class_loader_offset,
                 k, vmSymbols::classLoader_name(),
                 vmSymbols::classloader_signature());

  compute_offset(_component_mirror_offset,
                 k, vmSymbols::componentType_name(),
                 vmSymbols::class_signature());

  compute_offset(_module_offset,
                 k, vmSymbols::module_name(),
                 vmSymbols::module_signature());

  // Init lock is a C union with component_mirror.  Only instanceKlass mirrors have
  // init_lock and only ArrayKlass mirrors have component_mirror.  Since both are oops
  // GC treats them the same.
  _init_lock_offset = _component_mirror_offset;

  CLASS_INJECTED_FIELDS(INJECTED_FIELD_COMPUTE_OFFSET);
}

int java_lang_Class::classRedefinedCount(oop the_class_mirror) {
  if (classRedefinedCount_offset == -1) {
    // If we don't have an offset for it then just return -1 as a marker.
    return -1;
  }

  return the_class_mirror->int_field(classRedefinedCount_offset);
}

void java_lang_Class::set_classRedefinedCount(oop the_class_mirror, int value) {
  if (classRedefinedCount_offset == -1) {
    // If we don't have an offset for it then nothing to set.
    return;
  }

  the_class_mirror->int_field_put(classRedefinedCount_offset, value);
}


// Note: JDK1.1 and before had a privateInfo_offset field which was used for the
//       platform thread structure, and a eetop offset which was used for thread
//       local storage (and unused by the HotSpot VM). In JDK1.2 the two structures
//       merged, so in the HotSpot VM we just use the eetop field for the thread
//       instead of the privateInfo_offset.
//
// Note: The stackSize field is only present starting in 1.4.

int java_lang_Thread::_name_offset = 0;
int java_lang_Thread::_group_offset = 0;
int java_lang_Thread::_contextClassLoader_offset = 0;
int java_lang_Thread::_inheritedAccessControlContext_offset = 0;
int java_lang_Thread::_priority_offset = 0;
int java_lang_Thread::_eetop_offset = 0;
int java_lang_Thread::_daemon_offset = 0;
int java_lang_Thread::_stillborn_offset = 0;
int java_lang_Thread::_stackSize_offset = 0;
int java_lang_Thread::_tid_offset = 0;
int java_lang_Thread::_thread_status_offset = 0;
int java_lang_Thread::_park_blocker_offset = 0;
int java_lang_Thread::_park_event_offset = 0 ;


void java_lang_Thread::compute_offsets() {
  assert(_group_offset == 0, "offsets should be initialized only once");

  Klass* k = SystemDictionary::Thread_klass();
  compute_offset(_name_offset,      k, vmSymbols::name_name(),      vmSymbols::string_signature());
  compute_offset(_group_offset,     k, vmSymbols::group_name(),     vmSymbols::threadgroup_signature());
  compute_offset(_contextClassLoader_offset, k, vmSymbols::contextClassLoader_name(), vmSymbols::classloader_signature());
  compute_offset(_inheritedAccessControlContext_offset, k, vmSymbols::inheritedAccessControlContext_name(), vmSymbols::accesscontrolcontext_signature());
  compute_offset(_priority_offset,  k, vmSymbols::priority_name(),  vmSymbols::int_signature());
  compute_offset(_daemon_offset,    k, vmSymbols::daemon_name(),    vmSymbols::bool_signature());
  compute_offset(_eetop_offset,     k, vmSymbols::eetop_name(),     vmSymbols::long_signature());
  compute_offset(_stillborn_offset, k, vmSymbols::stillborn_name(), vmSymbols::bool_signature());
  // The stackSize field is only present starting in 1.4, so don't go fatal.
  compute_optional_offset(_stackSize_offset, k, vmSymbols::stackSize_name(), vmSymbols::long_signature());
  // The tid and thread_status fields are only present starting in 1.5, so don't go fatal.
  compute_optional_offset(_tid_offset, k, vmSymbols::thread_id_name(), vmSymbols::long_signature());
  compute_optional_offset(_thread_status_offset, k, vmSymbols::thread_status_name(), vmSymbols::int_signature());
  // The parkBlocker field is only present starting in 1.6, so don't go fatal.
  compute_optional_offset(_park_blocker_offset, k, vmSymbols::park_blocker_name(), vmSymbols::object_signature());
  compute_optional_offset(_park_event_offset, k, vmSymbols::park_event_name(),
 vmSymbols::long_signature());
}


JavaThread* java_lang_Thread::thread(oop java_thread) {
  return (JavaThread*)java_thread->address_field(_eetop_offset);
}


void java_lang_Thread::set_thread(oop java_thread, JavaThread* thread) {
  java_thread->address_field_put(_eetop_offset, (address)thread);
}


oop java_lang_Thread::name(oop java_thread) {
  return java_thread->obj_field(_name_offset);
}


void java_lang_Thread::set_name(oop java_thread, oop name) {
  java_thread->obj_field_put(_name_offset, name);
}


ThreadPriority java_lang_Thread::priority(oop java_thread) {
  return (ThreadPriority)java_thread->int_field(_priority_offset);
}


void java_lang_Thread::set_priority(oop java_thread, ThreadPriority priority) {
  java_thread->int_field_put(_priority_offset, priority);
}


oop java_lang_Thread::threadGroup(oop java_thread) {
  return java_thread->obj_field(_group_offset);
}


bool java_lang_Thread::is_stillborn(oop java_thread) {
  return java_thread->bool_field(_stillborn_offset) != 0;
}


// We never have reason to turn the stillborn bit off
void java_lang_Thread::set_stillborn(oop java_thread) {
  java_thread->bool_field_put(_stillborn_offset, true);
}


bool java_lang_Thread::is_alive(oop java_thread) {
  JavaThread* thr = java_lang_Thread::thread(java_thread);
  return (thr != NULL);
}


bool java_lang_Thread::is_daemon(oop java_thread) {
  return java_thread->bool_field(_daemon_offset) != 0;
}


void java_lang_Thread::set_daemon(oop java_thread) {
  java_thread->bool_field_put(_daemon_offset, true);
}

oop java_lang_Thread::context_class_loader(oop java_thread) {
  return java_thread->obj_field(_contextClassLoader_offset);
}

oop java_lang_Thread::inherited_access_control_context(oop java_thread) {
  return java_thread->obj_field(_inheritedAccessControlContext_offset);
}


jlong java_lang_Thread::stackSize(oop java_thread) {
  if (_stackSize_offset > 0) {
    return java_thread->long_field(_stackSize_offset);
  } else {
    return 0;
  }
}

// Write the thread status value to threadStatus field in java.lang.Thread java class.
void java_lang_Thread::set_thread_status(oop java_thread,
                                         java_lang_Thread::ThreadStatus status) {
  // The threadStatus is only present starting in 1.5
  if (_thread_status_offset > 0) {
    java_thread->int_field_put(_thread_status_offset, status);
  }
}

// Read thread status value from threadStatus field in java.lang.Thread java class.
java_lang_Thread::ThreadStatus java_lang_Thread::get_thread_status(oop java_thread) {
  assert(Thread::current()->is_Watcher_thread() || Thread::current()->is_VM_thread() ||
         JavaThread::current()->thread_state() == _thread_in_vm,
         "Java Thread is not running in vm");
  // The threadStatus is only present starting in 1.5
  if (_thread_status_offset > 0) {
    return (java_lang_Thread::ThreadStatus)java_thread->int_field(_thread_status_offset);
  } else {
    // All we can easily figure out is if it is alive, but that is
    // enough info for a valid unknown status.
    // These aren't restricted to valid set ThreadStatus values, so
    // use JVMTI values and cast.
    JavaThread* thr = java_lang_Thread::thread(java_thread);
    if (thr == NULL) {
      // the thread hasn't run yet or is in the process of exiting
      return NEW;
    }
    return (java_lang_Thread::ThreadStatus)JVMTI_THREAD_STATE_ALIVE;
  }
}


jlong java_lang_Thread::thread_id(oop java_thread) {
  // The thread ID field is only present starting in 1.5
  if (_tid_offset > 0) {
    return java_thread->long_field(_tid_offset);
  } else {
    return 0;
  }
}

oop java_lang_Thread::park_blocker(oop java_thread) {
  assert(JDK_Version::current().supports_thread_park_blocker() &&
         _park_blocker_offset != 0, "Must support parkBlocker field");

  if (_park_blocker_offset > 0) {
    return java_thread->obj_field(_park_blocker_offset);
  }

  return NULL;
}

jlong java_lang_Thread::park_event(oop java_thread) {
  if (_park_event_offset > 0) {
    return java_thread->long_field(_park_event_offset);
  }
  return 0;
}

bool java_lang_Thread::set_park_event(oop java_thread, jlong ptr) {
  if (_park_event_offset > 0) {
    java_thread->long_field_put(_park_event_offset, ptr);
    return true;
  }
  return false;
}


const char* java_lang_Thread::thread_status_name(oop java_thread) {
  assert(_thread_status_offset != 0, "Must have thread status");
  ThreadStatus status = (java_lang_Thread::ThreadStatus)java_thread->int_field(_thread_status_offset);
  switch (status) {
    case NEW                      : return "NEW";
    case RUNNABLE                 : return "RUNNABLE";
    case SLEEPING                 : return "TIMED_WAITING (sleeping)";
    case IN_OBJECT_WAIT           : return "WAITING (on object monitor)";
    case IN_OBJECT_WAIT_TIMED     : return "TIMED_WAITING (on object monitor)";
    case PARKED                   : return "WAITING (parking)";
    case PARKED_TIMED             : return "TIMED_WAITING (parking)";
    case BLOCKED_ON_MONITOR_ENTER : return "BLOCKED (on object monitor)";
    case TERMINATED               : return "TERMINATED";
    default                       : return "UNKNOWN";
  };
}
int java_lang_ThreadGroup::_parent_offset = 0;
int java_lang_ThreadGroup::_name_offset = 0;
int java_lang_ThreadGroup::_threads_offset = 0;
int java_lang_ThreadGroup::_groups_offset = 0;
int java_lang_ThreadGroup::_maxPriority_offset = 0;
int java_lang_ThreadGroup::_destroyed_offset = 0;
int java_lang_ThreadGroup::_daemon_offset = 0;
int java_lang_ThreadGroup::_vmAllowSuspension_offset = 0;
int java_lang_ThreadGroup::_nthreads_offset = 0;
int java_lang_ThreadGroup::_ngroups_offset = 0;

oop  java_lang_ThreadGroup::parent(oop java_thread_group) {
  assert(java_thread_group->is_oop(), "thread group must be oop");
  return java_thread_group->obj_field(_parent_offset);
}

// ("name as oop" accessor is not necessary)

const char* java_lang_ThreadGroup::name(oop java_thread_group) {
  oop name = java_thread_group->obj_field(_name_offset);
  // ThreadGroup.name can be null
  if (name != NULL) {
    return java_lang_String::as_utf8_string(name);
  }
  return NULL;
}

int java_lang_ThreadGroup::nthreads(oop java_thread_group) {
  assert(java_thread_group->is_oop(), "thread group must be oop");
  return java_thread_group->int_field(_nthreads_offset);
}

objArrayOop java_lang_ThreadGroup::threads(oop java_thread_group) {
  oop threads = java_thread_group->obj_field(_threads_offset);
  assert(threads != NULL, "threadgroups should have threads");
  assert(threads->is_objArray(), "just checking"); // Todo: Add better type checking code
  return objArrayOop(threads);
}

int java_lang_ThreadGroup::ngroups(oop java_thread_group) {
  assert(java_thread_group->is_oop(), "thread group must be oop");
  return java_thread_group->int_field(_ngroups_offset);
}

objArrayOop java_lang_ThreadGroup::groups(oop java_thread_group) {
  oop groups = java_thread_group->obj_field(_groups_offset);
  assert(groups == NULL || groups->is_objArray(), "just checking"); // Todo: Add better type checking code
  return objArrayOop(groups);
}

ThreadPriority java_lang_ThreadGroup::maxPriority(oop java_thread_group) {
  assert(java_thread_group->is_oop(), "thread group must be oop");
  return (ThreadPriority) java_thread_group->int_field(_maxPriority_offset);
}

bool java_lang_ThreadGroup::is_destroyed(oop java_thread_group) {
  assert(java_thread_group->is_oop(), "thread group must be oop");
  return java_thread_group->bool_field(_destroyed_offset) != 0;
}

bool java_lang_ThreadGroup::is_daemon(oop java_thread_group) {
  assert(java_thread_group->is_oop(), "thread group must be oop");
  return java_thread_group->bool_field(_daemon_offset) != 0;
}

bool java_lang_ThreadGroup::is_vmAllowSuspension(oop java_thread_group) {
  assert(java_thread_group->is_oop(), "thread group must be oop");
  return java_thread_group->bool_field(_vmAllowSuspension_offset) != 0;
}

void java_lang_ThreadGroup::compute_offsets() {
  assert(_parent_offset == 0, "offsets should be initialized only once");

  Klass* k = SystemDictionary::ThreadGroup_klass();

  compute_offset(_parent_offset,      k, vmSymbols::parent_name(),      vmSymbols::threadgroup_signature());
  compute_offset(_name_offset,        k, vmSymbols::name_name(),        vmSymbols::string_signature());
  compute_offset(_threads_offset,     k, vmSymbols::threads_name(),     vmSymbols::thread_array_signature());
  compute_offset(_groups_offset,      k, vmSymbols::groups_name(),      vmSymbols::threadgroup_array_signature());
  compute_offset(_maxPriority_offset, k, vmSymbols::maxPriority_name(), vmSymbols::int_signature());
  compute_offset(_destroyed_offset,   k, vmSymbols::destroyed_name(),   vmSymbols::bool_signature());
  compute_offset(_daemon_offset,      k, vmSymbols::daemon_name(),      vmSymbols::bool_signature());
  compute_offset(_vmAllowSuspension_offset, k, vmSymbols::vmAllowSuspension_name(), vmSymbols::bool_signature());
  compute_offset(_nthreads_offset,    k, vmSymbols::nthreads_name(),    vmSymbols::int_signature());
  compute_offset(_ngroups_offset,     k, vmSymbols::ngroups_name(),     vmSymbols::int_signature());
}


void java_lang_Throwable::compute_offsets() {
  Klass* k = SystemDictionary::Throwable_klass();
  compute_offset(depth_offset, k, vmSymbols::depth_name(), vmSymbols::int_signature());
}

oop java_lang_Throwable::unassigned_stacktrace() {
  InstanceKlass* ik = SystemDictionary::Throwable_klass();
  address addr = ik->static_field_addr(static_unassigned_stacktrace_offset);
  if (UseCompressedOops) {
    return oopDesc::load_decode_heap_oop((narrowOop *)addr);
  } else {
    return oopDesc::load_decode_heap_oop((oop*)addr);
  }
}

oop java_lang_Throwable::backtrace(oop throwable) {
  return throwable->obj_field_acquire(backtrace_offset);
}


void java_lang_Throwable::set_backtrace(oop throwable, oop value) {
  throwable->release_obj_field_put(backtrace_offset, value);
}

int java_lang_Throwable::depth(oop throwable) {
  return throwable->int_field(depth_offset);
}

void java_lang_Throwable::set_depth(oop throwable, int value) {
  throwable->int_field_put(depth_offset, value);
}

oop java_lang_Throwable::message(Handle throwable) {
  return throwable->obj_field(detailMessage_offset);
}


// Return Symbol for detailed_message or NULL
Symbol* java_lang_Throwable::detail_message(oop throwable) {
  PRESERVE_EXCEPTION_MARK;  // Keep original exception
  oop detailed_message = java_lang_Throwable::message(throwable);
  if (detailed_message != NULL) {
    return java_lang_String::as_symbol(detailed_message, THREAD);
  }
  return NULL;
}

void java_lang_Throwable::set_message(oop throwable, oop value) {
  throwable->obj_field_put(detailMessage_offset, value);
}


void java_lang_Throwable::set_stacktrace(oop throwable, oop st_element_array) {
  throwable->obj_field_put(stackTrace_offset, st_element_array);
}

void java_lang_Throwable::clear_stacktrace(oop throwable) {
  set_stacktrace(throwable, NULL);
}


void java_lang_Throwable::print(Handle throwable, outputStream* st) {
  ResourceMark rm;
  Klass* k = throwable->klass();
  assert(k != NULL, "just checking");
  st->print("%s", k->external_name());
  oop msg = message(throwable);
  if (msg != NULL) {
    st->print(": %s", java_lang_String::as_utf8_string(msg));
  }
}

// After this many redefines, the stack trace is unreliable.
const int MAX_VERSION = USHRT_MAX;

static inline bool version_matches(Method* method, int version) {
  assert(version < MAX_VERSION, "version is too big");
  return method != NULL && (method->constants()->version() == version);
}


// This class provides a simple wrapper over the internal structure of
// exception backtrace to insulate users of the backtrace from needing
// to know what it looks like.
class BacktraceBuilder: public StackObj {
 friend class BacktraceIterator;
 private:
  Handle          _backtrace;
  objArrayOop     _head;
  typeArrayOop    _methods;
  typeArrayOop    _bcis;
  objArrayOop     _mirrors;
  typeArrayOop    _cprefs; // needed to insulate method name against redefinition
  int             _index;
  NoSafepointVerifier _nsv;

  enum {
    trace_methods_offset = java_lang_Throwable::trace_methods_offset,
    trace_bcis_offset    = java_lang_Throwable::trace_bcis_offset,
    trace_mirrors_offset = java_lang_Throwable::trace_mirrors_offset,
    trace_cprefs_offset  = java_lang_Throwable::trace_cprefs_offset,
    trace_next_offset    = java_lang_Throwable::trace_next_offset,
    trace_size           = java_lang_Throwable::trace_size,
    trace_chunk_size     = java_lang_Throwable::trace_chunk_size
  };

  // get info out of chunks
  static typeArrayOop get_methods(objArrayHandle chunk) {
    typeArrayOop methods = typeArrayOop(chunk->obj_at(trace_methods_offset));
    assert(methods != NULL, "method array should be initialized in backtrace");
    return methods;
  }
  static typeArrayOop get_bcis(objArrayHandle chunk) {
    typeArrayOop bcis = typeArrayOop(chunk->obj_at(trace_bcis_offset));
    assert(bcis != NULL, "bci array should be initialized in backtrace");
    return bcis;
  }
  static objArrayOop get_mirrors(objArrayHandle chunk) {
    objArrayOop mirrors = objArrayOop(chunk->obj_at(trace_mirrors_offset));
    assert(mirrors != NULL, "mirror array should be initialized in backtrace");
    return mirrors;
  }
  static typeArrayOop get_cprefs(objArrayHandle chunk) {
    typeArrayOop cprefs = typeArrayOop(chunk->obj_at(trace_cprefs_offset));
    assert(cprefs != NULL, "cprefs array should be initialized in backtrace");
    return cprefs;
  }

 public:

  // constructor for new backtrace
  BacktraceBuilder(TRAPS): _methods(NULL), _bcis(NULL), _head(NULL), _mirrors(NULL), _cprefs(NULL) {
    expand(CHECK);
    _backtrace = _head;
    _index = 0;
  }

  BacktraceBuilder(objArrayHandle backtrace) {
    _methods = get_methods(backtrace);
    _bcis = get_bcis(backtrace);
    _mirrors = get_mirrors(backtrace);
    _cprefs = get_cprefs(backtrace);
    assert(_methods->length() == _bcis->length() &&
           _methods->length() == _mirrors->length(),
           "method and source information arrays should match");

    // head is the preallocated backtrace
    _backtrace = _head = backtrace();
    _index = 0;
  }

  void expand(TRAPS) {
    objArrayHandle old_head(THREAD, _head);
    PauseNoSafepointVerifier pnsv(&_nsv);

    objArrayOop head = oopFactory::new_objectArray(trace_size, CHECK);
    objArrayHandle new_head(THREAD, head);

    typeArrayOop methods = oopFactory::new_shortArray(trace_chunk_size, CHECK);
    typeArrayHandle new_methods(THREAD, methods);

    typeArrayOop bcis = oopFactory::new_intArray(trace_chunk_size, CHECK);
    typeArrayHandle new_bcis(THREAD, bcis);

    objArrayOop mirrors = oopFactory::new_objectArray(trace_chunk_size, CHECK);
    objArrayHandle new_mirrors(THREAD, mirrors);

    typeArrayOop cprefs = oopFactory::new_shortArray(trace_chunk_size, CHECK);
    typeArrayHandle new_cprefs(THREAD, cprefs);

    if (!old_head.is_null()) {
      old_head->obj_at_put(trace_next_offset, new_head());
    }
    new_head->obj_at_put(trace_methods_offset, new_methods());
    new_head->obj_at_put(trace_bcis_offset, new_bcis());
    new_head->obj_at_put(trace_mirrors_offset, new_mirrors());
    new_head->obj_at_put(trace_cprefs_offset, new_cprefs());

    _head    = new_head();
    _methods = new_methods();
    _bcis = new_bcis();
    _mirrors = new_mirrors();
    _cprefs  = new_cprefs();
    _index = 0;
  }

  oop backtrace() {
    return _backtrace();
  }

  inline void push(Method* method, int bci, TRAPS) {
    // Smear the -1 bci to 0 since the array only holds unsigned
    // shorts.  The later line number lookup would just smear the -1
    // to a 0 even if it could be recorded.
    if (bci == SynchronizationEntryBCI) bci = 0;

    if (_index >= trace_chunk_size) {
      methodHandle mhandle(THREAD, method);
      expand(CHECK);
      method = mhandle();
    }

    _methods->short_at_put(_index, method->orig_method_idnum());
    _bcis->int_at_put(_index, Backtrace::merge_bci_and_version(bci, method->constants()->version()));
    _cprefs->short_at_put(_index, method->name_index());

    // We need to save the mirrors in the backtrace to keep the class
    // from being unloaded while we still have this stack trace.
    assert(method->method_holder()->java_mirror() != NULL, "never push null for mirror");
    _mirrors->obj_at_put(_index, method->method_holder()->java_mirror());
    _index++;
  }

};

struct BacktraceElement : public StackObj {
  int _method_id;
  int _bci;
  int _version;
  int _cpref;
  Handle _mirror;
  BacktraceElement(Handle mirror, int mid, int version, int bci, int cpref) :
                   _mirror(mirror), _method_id(mid), _version(version), _bci(bci), _cpref(cpref) {}
};

class BacktraceIterator : public StackObj {
  int _index;
  objArrayHandle  _result;
  objArrayHandle  _mirrors;
  typeArrayHandle _methods;
  typeArrayHandle _bcis;
  typeArrayHandle _cprefs;

  void init(objArrayHandle result, Thread* thread) {
    // Get method id, bci, version and mirror from chunk
    _result = result;
    if (_result.not_null()) {
      _methods = typeArrayHandle(thread, BacktraceBuilder::get_methods(_result));
      _bcis = typeArrayHandle(thread, BacktraceBuilder::get_bcis(_result));
      _mirrors = objArrayHandle(thread, BacktraceBuilder::get_mirrors(_result));
      _cprefs = typeArrayHandle(thread, BacktraceBuilder::get_cprefs(_result));
      _index = 0;
    }
  }
 public:
  BacktraceIterator(objArrayHandle result, Thread* thread) {
    init(result, thread);
    assert(_methods.is_null() || _methods->length() == java_lang_Throwable::trace_chunk_size, "lengths don't match");
  }

  BacktraceElement next(Thread* thread) {
    BacktraceElement e (Handle(thread, _mirrors->obj_at(_index)),
                        _methods->short_at(_index),
                        Backtrace::version_at(_bcis->int_at(_index)),
                        Backtrace::bci_at(_bcis->int_at(_index)),
                        _cprefs->short_at(_index));
    _index++;

    if (_index >= java_lang_Throwable::trace_chunk_size) {
      int next_offset = java_lang_Throwable::trace_next_offset;
      // Get next chunk
      objArrayHandle result (thread, objArrayOop(_result->obj_at(next_offset)));
      init(result, thread);
    }
    return e;
  }

  bool repeat() {
    return _result.not_null() && _mirrors->obj_at(_index) != NULL;
  }
};


// Print stack trace element to resource allocated buffer
static void print_stack_element_to_stream(outputStream* st, Handle mirror, int method_id,
                                          int version, int bci, int cpref) {
  ResourceMark rm;

  // Get strings and string lengths
  InstanceKlass* holder = InstanceKlass::cast(java_lang_Class::as_Klass(mirror()));
  const char* klass_name  = holder->external_name();
  int buf_len = (int)strlen(klass_name);

  Method* method = holder->method_with_orig_idnum(method_id, version);

  // The method can be NULL if the requested class version is gone
  Symbol* sym = (method != NULL) ? method->name() : holder->constants()->symbol_at(cpref);
  char* method_name = sym->as_C_string();
  buf_len += (int)strlen(method_name);

  char* source_file_name = NULL;
  Symbol* source = Backtrace::get_source_file_name(holder, version);
  if (source != NULL) {
    source_file_name = source->as_C_string();
    buf_len += (int)strlen(source_file_name);
  }

  char *module_name = NULL, *module_version = NULL;
  ModuleEntry* module = holder->module();
  if (module->is_named()) {
    module_name = module->name()->as_C_string();
    buf_len += (int)strlen(module_name);
    if (module->version() != NULL) {
      module_version = module->version()->as_C_string();
      buf_len += (int)strlen(module_version);
    }
  }

  // Allocate temporary buffer with extra space for formatting and line number
  char* buf = NEW_RESOURCE_ARRAY(char, buf_len + 64);

  // Print stack trace line in buffer
  sprintf(buf, "\tat %s.%s(", klass_name, method_name);

  // Print module information
  if (module_name != NULL) {
    if (module_version != NULL) {
      sprintf(buf + (int)strlen(buf), "%s@%s/", module_name, module_version);
    } else {
      sprintf(buf + (int)strlen(buf), "%s/", module_name);
    }
  }

  if (!version_matches(method, version)) {
    strcat(buf, "Redefined)");
  } else {
    int line_number = Backtrace::get_line_number(method, bci);
    if (line_number == -2) {
      strcat(buf, "Native Method)");
    } else {
      if (source_file_name != NULL && (line_number != -1)) {
        // Sourcename and linenumber
        sprintf(buf + (int)strlen(buf), "%s:%d)", source_file_name, line_number);
      } else if (source_file_name != NULL) {
        // Just sourcename
        sprintf(buf + (int)strlen(buf), "%s)", source_file_name);
      } else {
        // Neither sourcename nor linenumber
        sprintf(buf + (int)strlen(buf), "Unknown Source)");
      }
      nmethod* nm = method->code();
      if (WizardMode && nm != NULL) {
        sprintf(buf + (int)strlen(buf), "(nmethod " INTPTR_FORMAT ")", (intptr_t)nm);
      }
    }
  }

  st->print_cr("%s", buf);
}


void java_lang_Throwable::print_stack_element(outputStream *st, const methodHandle& method, int bci) {
  Handle mirror = method->method_holder()->java_mirror();
  int method_id = method->orig_method_idnum();
  int version = method->constants()->version();
  int cpref = method->name_index();
  print_stack_element_to_stream(st, mirror, method_id, version, bci, cpref);
}

/**
 * Print the throwable message and its stack trace plus all causes by walking the
 * cause chain.  The output looks the same as of Throwable.printStackTrace().
 */
void java_lang_Throwable::print_stack_trace(Handle throwable, outputStream* st) {
  // First, print the message.
  print(throwable, st);
  st->cr();

  // Now print the stack trace.
  Thread* THREAD = Thread::current();
  while (throwable.not_null()) {
    objArrayHandle result (THREAD, objArrayOop(backtrace(throwable())));
    if (result.is_null()) {
      st->print_raw_cr("\t<<no stack trace available>>");
      return;
    }
    BacktraceIterator iter(result, THREAD);

    while (iter.repeat()) {
      BacktraceElement bte = iter.next(THREAD);
      print_stack_element_to_stream(st, bte._mirror, bte._method_id, bte._version, bte._bci, bte._cpref);
    }
    {
      // Call getCause() which doesn't necessarily return the _cause field.
      EXCEPTION_MARK;
      JavaValue cause(T_OBJECT);
      JavaCalls::call_virtual(&cause,
                              throwable,
                              KlassHandle(THREAD, throwable->klass()),
                              vmSymbols::getCause_name(),
                              vmSymbols::void_throwable_signature(),
                              THREAD);
      // Ignore any exceptions. we are in the middle of exception handling. Same as classic VM.
      if (HAS_PENDING_EXCEPTION) {
        CLEAR_PENDING_EXCEPTION;
        throwable = Handle();
      } else {
        throwable = Handle(THREAD, (oop) cause.get_jobject());
        if (throwable.not_null()) {
          st->print("Caused by: ");
          print(throwable, st);
          st->cr();
        }
      }
    }
  }
}

/**
 * Print the throwable stack trace by calling the Java method java.lang.Throwable.printStackTrace().
 */
void java_lang_Throwable::java_printStackTrace(Handle throwable, TRAPS) {
  assert(throwable->is_a(SystemDictionary::Throwable_klass()), "Throwable instance expected");
  JavaValue result(T_VOID);
  JavaCalls::call_virtual(&result,
                          throwable,
                          KlassHandle(THREAD, SystemDictionary::Throwable_klass()),
                          vmSymbols::printStackTrace_name(),
                          vmSymbols::void_method_signature(),
                          THREAD);
}

void java_lang_Throwable::fill_in_stack_trace(Handle throwable, const methodHandle& method, TRAPS) {
  if (!StackTraceInThrowable) return;
  ResourceMark rm(THREAD);

  // Start out by clearing the backtrace for this object, in case the VM
  // runs out of memory while allocating the stack trace
  set_backtrace(throwable(), NULL);
  // Clear lazily constructed Java level stacktrace if refilling occurs
  // This is unnecessary in 1.7+ but harmless
  clear_stacktrace(throwable());

  int max_depth = MaxJavaStackTraceDepth;
  JavaThread* thread = (JavaThread*)THREAD;

  BacktraceBuilder bt(CHECK);

  // If there is no Java frame just return the method that was being called
  // with bci 0
  if (!thread->has_last_Java_frame()) {
    if (max_depth >= 1 && method() != NULL) {
      bt.push(method(), 0, CHECK);
      log_info(stacktrace)("%s, %d", throwable->klass()->external_name(), 1);
      set_depth(throwable(), 1);
      set_backtrace(throwable(), bt.backtrace());
    }
    return;
  }

  // Instead of using vframe directly, this version of fill_in_stack_trace
  // basically handles everything by hand. This significantly improved the
  // speed of this method call up to 28.5% on Solaris sparc. 27.1% on Windows.
  // See bug 6333838 for  more details.
  // The "ASSERT" here is to verify this method generates the exactly same stack
  // trace as utilizing vframe.
#ifdef ASSERT
  vframeStream st(thread);
  methodHandle st_method(THREAD, st.method());
#endif
  int total_count = 0;
  RegisterMap map(thread, false);
  int decode_offset = 0;
  nmethod* nm = NULL;
  bool skip_fillInStackTrace_check = false;
  bool skip_throwableInit_check = false;
  bool skip_hidden = !ShowHiddenFrames;

  for (frame fr = thread->last_frame(); max_depth != total_count;) {
    Method* method = NULL;
    int bci = 0;

    // Compiled java method case.
    if (decode_offset != 0) {
      DebugInfoReadStream stream(nm, decode_offset);
      decode_offset = stream.read_int();
      method = (Method*)nm->metadata_at(stream.read_int());
      bci = stream.read_bci();
    } else {
      if (fr.is_first_frame()) break;
      address pc = fr.pc();
      if (fr.is_interpreted_frame()) {
        address bcp = fr.interpreter_frame_bcp();
        method = fr.interpreter_frame_method();
        bci =  method->bci_from(bcp);
        fr = fr.sender(&map);
      } else {
        CodeBlob* cb = fr.cb();
        // HMMM QQQ might be nice to have frame return nm as NULL if cb is non-NULL
        // but non nmethod
        fr = fr.sender(&map);
        if (cb == NULL || !cb->is_nmethod()) {
          continue;
        }
        nm = (nmethod*)cb;
        if (nm->method()->is_native()) {
          method = nm->method();
          bci = 0;
        } else {
          PcDesc* pd = nm->pc_desc_at(pc);
          decode_offset = pd->scope_decode_offset();
          // if decode_offset is not equal to 0, it will execute the
          // "compiled java method case" at the beginning of the loop.
          continue;
        }
      }
    }
#ifdef ASSERT
    assert(st_method() == method && st.bci() == bci,
           "Wrong stack trace");
    st.next();
    // vframeStream::method isn't GC-safe so store off a copy
    // of the Method* in case we GC.
    if (!st.at_end()) {
      st_method = st.method();
    }
#endif

    // the format of the stacktrace will be:
    // - 1 or more fillInStackTrace frames for the exception class (skipped)
    // - 0 or more <init> methods for the exception class (skipped)
    // - rest of the stack

    if (!skip_fillInStackTrace_check) {
      if (method->name() == vmSymbols::fillInStackTrace_name() &&
          throwable->is_a(method->method_holder())) {
        continue;
      }
      else {
        skip_fillInStackTrace_check = true; // gone past them all
      }
    }
    if (!skip_throwableInit_check) {
      assert(skip_fillInStackTrace_check, "logic error in backtrace filtering");

      // skip <init> methods of the exception class and superclasses
      // This is simlar to classic VM.
      if (method->name() == vmSymbols::object_initializer_name() &&
          throwable->is_a(method->method_holder())) {
        continue;
      } else {
        // there are none or we've seen them all - either way stop checking
        skip_throwableInit_check = true;
      }
    }
    if (method->is_hidden()) {
      if (skip_hidden)  continue;
    }
    bt.push(method, bci, CHECK);
    total_count++;
  }

  log_info(stacktrace)("%s, %d", throwable->klass()->external_name(), total_count);

  // Put completed stack trace into throwable object
  set_backtrace(throwable(), bt.backtrace());
  set_depth(throwable(), total_count);
}

void java_lang_Throwable::fill_in_stack_trace(Handle throwable, const methodHandle& method) {
  // No-op if stack trace is disabled
  if (!StackTraceInThrowable) {
    return;
  }

  // Disable stack traces for some preallocated out of memory errors
  if (!Universe::should_fill_in_stack_trace(throwable)) {
    return;
  }

  PRESERVE_EXCEPTION_MARK;

  JavaThread* thread = JavaThread::active();
  fill_in_stack_trace(throwable, method, thread);
  // ignore exceptions thrown during stack trace filling
  CLEAR_PENDING_EXCEPTION;
}

void java_lang_Throwable::allocate_backtrace(Handle throwable, TRAPS) {
  // Allocate stack trace - backtrace is created but not filled in

  // No-op if stack trace is disabled
  if (!StackTraceInThrowable) return;
  BacktraceBuilder bt(CHECK);   // creates a backtrace
  set_backtrace(throwable(), bt.backtrace());
}


void java_lang_Throwable::fill_in_stack_trace_of_preallocated_backtrace(Handle throwable) {
  // Fill in stack trace into preallocated backtrace (no GC)

  // No-op if stack trace is disabled
  if (!StackTraceInThrowable) return;

  assert(throwable->is_a(SystemDictionary::Throwable_klass()), "sanity check");

  JavaThread* THREAD = JavaThread::current();

  objArrayHandle backtrace (THREAD, (objArrayOop)java_lang_Throwable::backtrace(throwable()));
  assert(backtrace.not_null(), "backtrace should have been preallocated");

  ResourceMark rm(THREAD);
  vframeStream st(THREAD);

  BacktraceBuilder bt(backtrace);

  // Unlike fill_in_stack_trace we do not skip fillInStackTrace or throwable init
  // methods as preallocated errors aren't created by "java" code.

  // fill in as much stack trace as possible
  int chunk_count = 0;
  for (;!st.at_end(); st.next()) {
    bt.push(st.method(), st.bci(), CHECK);
    chunk_count++;

    // Bail-out for deep stacks
    if (chunk_count >= trace_chunk_size) break;
  }
  set_depth(throwable(), chunk_count);
  log_info(stacktrace)("%s, %d", throwable->klass()->external_name(), chunk_count);

  // We support the Throwable immutability protocol defined for Java 7.
  java_lang_Throwable::set_stacktrace(throwable(), java_lang_Throwable::unassigned_stacktrace());
  assert(java_lang_Throwable::unassigned_stacktrace() != NULL, "not initialized");
}

void java_lang_Throwable::get_stack_trace_elements(Handle throwable,
                                                   objArrayHandle stack_trace_array_h, TRAPS) {

  if (throwable.is_null() || stack_trace_array_h.is_null()) {
    THROW(vmSymbols::java_lang_NullPointerException());
  }

  assert(stack_trace_array_h->is_objArray(), "Stack trace array should be an array of StackTraceElenent");

  if (stack_trace_array_h->length() != depth(throwable())) {
    THROW(vmSymbols::java_lang_IndexOutOfBoundsException());
  }

  objArrayHandle result(THREAD, objArrayOop(backtrace(throwable())));
  BacktraceIterator iter(result, THREAD);

  int index = 0;
  while (iter.repeat()) {
    BacktraceElement bte = iter.next(THREAD);

    Handle stack_trace_element(THREAD, stack_trace_array_h->obj_at(index++));

    if (stack_trace_element.is_null()) {
      THROW(vmSymbols::java_lang_NullPointerException());
    }

    InstanceKlass* holder = InstanceKlass::cast(java_lang_Class::as_Klass(bte._mirror()));
    methodHandle method (THREAD, holder->method_with_orig_idnum(bte._method_id, bte._version));

    java_lang_StackTraceElement::fill_in(stack_trace_element, holder,
                                         method,
                                         bte._version,
                                         bte._bci,
                                         bte._cpref, CHECK);
  }
}

oop java_lang_StackTraceElement::create(const methodHandle& method, int bci, TRAPS) {
  // Allocate java.lang.StackTraceElement instance
  Klass* k = SystemDictionary::StackTraceElement_klass();
  assert(k != NULL, "must be loaded in 1.4+");
  instanceKlassHandle ik (THREAD, k);
  if (ik->should_be_initialized()) {
    ik->initialize(CHECK_0);
  }

  Handle element = ik->allocate_instance_handle(CHECK_0);

  int cpref = method->name_index();
  int version = method->constants()->version();
  fill_in(element, method->method_holder(), method, version, bci, cpref, CHECK_0);
  return element();
}

void java_lang_StackTraceElement::fill_in(Handle element,
                                          InstanceKlass* holder, const methodHandle& method,
                                          int version, int bci, int cpref, TRAPS) {
  assert(element->is_a(SystemDictionary::StackTraceElement_klass()), "sanity check");

  // Fill in class name
  ResourceMark rm(THREAD);
  const char* str = holder->external_name();
  oop classname = StringTable::intern((char*) str, CHECK);
  java_lang_StackTraceElement::set_declaringClass(element(), classname);

  // The method can be NULL if the requested class version is gone
  Symbol* sym = !method.is_null() ? method->name() : holder->constants()->symbol_at(cpref);

  // Fill in method name
  oop methodname = StringTable::intern(sym, CHECK);
  java_lang_StackTraceElement::set_methodName(element(), methodname);

<<<<<<< HEAD
  // Fill in module name and version
  ModuleEntry* module = holder->module();
  if (module->is_named()) {
    oop module_name = StringTable::intern(module->name(), CHECK_0);
    java_lang_StackTraceElement::set_moduleName(element(), module_name);
    oop module_version;
    if (module->version() != NULL) {
      module_version = StringTable::intern(module->version(), CHECK_0);
    } else {
      module_version = NULL;
    }
    java_lang_StackTraceElement::set_moduleVersion(element(), module_version);
  }

  if (!version_matches(method, version)) {
=======
  if (!version_matches(method(), version)) {
>>>>>>> 249cb4de
    // The method was redefined, accurate line number information isn't available
    java_lang_StackTraceElement::set_fileName(element(), NULL);
    java_lang_StackTraceElement::set_lineNumber(element(), -1);
  } else {
    // Fill in source file name and line number.
    Symbol* source = Backtrace::get_source_file_name(holder, version);
    if (ShowHiddenFrames && source == NULL)
      source = vmSymbols::unknown_class_name();
    oop filename = StringTable::intern(source, CHECK);
    java_lang_StackTraceElement::set_fileName(element(), filename);

    int line_number = Backtrace::get_line_number(method, bci);
    java_lang_StackTraceElement::set_lineNumber(element(), line_number);
  }
}

Method* java_lang_StackFrameInfo::get_method(Handle stackFrame, InstanceKlass* holder, TRAPS) {
  if (MemberNameInStackFrame) {
    Handle mname(THREAD, stackFrame->obj_field(_memberName_offset));
    Method* method = (Method*)java_lang_invoke_MemberName::vmtarget(mname());
    // we should expand MemberName::name when Throwable uses StackTrace
    // MethodHandles::expand_MemberName(mname, MethodHandles::_suppress_defc|MethodHandles::_suppress_type, CHECK_NULL);
    return method;
  } else {
    short mid       = stackFrame->short_field(_mid_offset);
    short version   = stackFrame->short_field(_version_offset);
    return holder->method_with_orig_idnum(mid, version);
  }
}

Symbol* java_lang_StackFrameInfo::get_file_name(Handle stackFrame, InstanceKlass* holder) {
  if (MemberNameInStackFrame) {
    return holder->source_file_name();
  } else {
    short version = stackFrame->short_field(_version_offset);
    return Backtrace::get_source_file_name(holder, version);
  }
}

void java_lang_StackFrameInfo::set_method_and_bci(Handle stackFrame, const methodHandle& method, int bci) {
  // set Method* or mid/cpref
  if (MemberNameInStackFrame) {
    oop mname = stackFrame->obj_field(_memberName_offset);
    InstanceKlass* ik = method->method_holder();
    CallInfo info(method(), ik);
    MethodHandles::init_method_MemberName(mname, info);
  } else {
    int mid = method->orig_method_idnum();
    int cpref = method->name_index();
    assert((jushort)mid == mid,        "mid should be short");
    assert((jushort)cpref == cpref,    "cpref should be short");
    java_lang_StackFrameInfo::set_mid(stackFrame(),     (short)mid);
    java_lang_StackFrameInfo::set_cpref(stackFrame(),   (short)cpref);
  }
  // set bci
  java_lang_StackFrameInfo::set_bci(stackFrame(), bci);
  // method may be redefined; store the version
  int version = method->constants()->version();
  assert((jushort)version == version, "version should be short");
  java_lang_StackFrameInfo::set_version(stackFrame(), (short)version);
}

void java_lang_StackFrameInfo::fill_methodInfo(Handle stackFrame, TRAPS) {
  ResourceMark rm(THREAD);
  oop k = stackFrame->obj_field(_declaringClass_offset);
  InstanceKlass* holder = InstanceKlass::cast(java_lang_Class::as_Klass(k));
  Method* method = java_lang_StackFrameInfo::get_method(stackFrame, holder, CHECK);
  int bci = stackFrame->int_field(_bci_offset);

  // The method can be NULL if the requested class version is gone
  Symbol* sym = (method != NULL) ? method->name() : NULL;
  if (MemberNameInStackFrame) {
    assert(sym != NULL, "MemberName must have method name");
  } else {
      // The method can be NULL if the requested class version is gone
    if (sym == NULL) {
      short cpref   = stackFrame->short_field(_cpref_offset);
      sym = holder->constants()->symbol_at(cpref);
    }
  }

  // set method name
  oop methodname = StringTable::intern(sym, CHECK);
  java_lang_StackFrameInfo::set_methodName(stackFrame(), methodname);

  // set file name and line number
  Symbol* source = get_file_name(stackFrame, holder);
  if (source != NULL) {
    oop filename = StringTable::intern(source, CHECK);
    java_lang_StackFrameInfo::set_fileName(stackFrame(), filename);
  }

  // if the method has been redefined, the bci is no longer applicable
  short version = stackFrame->short_field(_version_offset);
  if (version_matches(method, version)) {
    int line_number = Backtrace::get_line_number(method, bci);
    java_lang_StackFrameInfo::set_lineNumber(stackFrame(), line_number);
  }
}

void java_lang_StackFrameInfo::compute_offsets() {
  Klass* k = SystemDictionary::StackFrameInfo_klass();
  compute_offset(_declaringClass_offset, k, vmSymbols::declaringClass_name(),  vmSymbols::class_signature());
  compute_offset(_memberName_offset,     k, vmSymbols::memberName_name(),  vmSymbols::object_signature());
  compute_offset(_bci_offset,            k, vmSymbols::bci_name(),         vmSymbols::int_signature());
  compute_offset(_methodName_offset,     k, vmSymbols::methodName_name(),  vmSymbols::string_signature());
  compute_offset(_fileName_offset,       k, vmSymbols::fileName_name(),    vmSymbols::string_signature());
  compute_offset(_lineNumber_offset,     k, vmSymbols::lineNumber_name(),  vmSymbols::int_signature());
  STACKFRAMEINFO_INJECTED_FIELDS(INJECTED_FIELD_COMPUTE_OFFSET);
}

void java_lang_LiveStackFrameInfo::compute_offsets() {
  Klass* k = SystemDictionary::LiveStackFrameInfo_klass();
  compute_offset(_monitors_offset,   k, vmSymbols::monitors_name(),    vmSymbols::object_array_signature());
  compute_offset(_locals_offset,     k, vmSymbols::locals_name(),      vmSymbols::object_array_signature());
  compute_offset(_operands_offset,   k, vmSymbols::operands_name(),    vmSymbols::object_array_signature());
}

void java_lang_reflect_AccessibleObject::compute_offsets() {
  Klass* k = SystemDictionary::reflect_AccessibleObject_klass();
  compute_offset(override_offset, k, vmSymbols::override_name(), vmSymbols::bool_signature());
}

jboolean java_lang_reflect_AccessibleObject::override(oop reflect) {
  assert(Universe::is_fully_initialized(), "Need to find another solution to the reflection problem");
  return (jboolean) reflect->bool_field(override_offset);
}

void java_lang_reflect_AccessibleObject::set_override(oop reflect, jboolean value) {
  assert(Universe::is_fully_initialized(), "Need to find another solution to the reflection problem");
  reflect->bool_field_put(override_offset, (int) value);
}

void java_lang_reflect_Method::compute_offsets() {
  Klass* k = SystemDictionary::reflect_Method_klass();
  compute_offset(clazz_offset,          k, vmSymbols::clazz_name(),          vmSymbols::class_signature());
  compute_offset(name_offset,           k, vmSymbols::name_name(),           vmSymbols::string_signature());
  compute_offset(returnType_offset,     k, vmSymbols::returnType_name(),     vmSymbols::class_signature());
  compute_offset(parameterTypes_offset, k, vmSymbols::parameterTypes_name(), vmSymbols::class_array_signature());
  compute_offset(exceptionTypes_offset, k, vmSymbols::exceptionTypes_name(), vmSymbols::class_array_signature());
  compute_offset(slot_offset,           k, vmSymbols::slot_name(),           vmSymbols::int_signature());
  compute_offset(modifiers_offset,      k, vmSymbols::modifiers_name(),      vmSymbols::int_signature());
  // The generic signature and annotations fields are only present in 1.5
  signature_offset = -1;
  annotations_offset = -1;
  parameter_annotations_offset = -1;
  annotation_default_offset = -1;
  type_annotations_offset = -1;
  compute_optional_offset(signature_offset,             k, vmSymbols::signature_name(),             vmSymbols::string_signature());
  compute_optional_offset(annotations_offset,           k, vmSymbols::annotations_name(),           vmSymbols::byte_array_signature());
  compute_optional_offset(parameter_annotations_offset, k, vmSymbols::parameter_annotations_name(), vmSymbols::byte_array_signature());
  compute_optional_offset(annotation_default_offset,    k, vmSymbols::annotation_default_name(),    vmSymbols::byte_array_signature());
  compute_optional_offset(type_annotations_offset,      k, vmSymbols::type_annotations_name(),      vmSymbols::byte_array_signature());
}

Handle java_lang_reflect_Method::create(TRAPS) {
  assert(Universe::is_fully_initialized(), "Need to find another solution to the reflection problem");
  Klass* klass = SystemDictionary::reflect_Method_klass();
  // This class is eagerly initialized during VM initialization, since we keep a refence
  // to one of the methods
  assert(InstanceKlass::cast(klass)->is_initialized(), "must be initialized");
  return InstanceKlass::cast(klass)->allocate_instance_handle(THREAD);
}

oop java_lang_reflect_Method::clazz(oop reflect) {
  assert(Universe::is_fully_initialized(), "Need to find another solution to the reflection problem");
  return reflect->obj_field(clazz_offset);
}

void java_lang_reflect_Method::set_clazz(oop reflect, oop value) {
  assert(Universe::is_fully_initialized(), "Need to find another solution to the reflection problem");
   reflect->obj_field_put(clazz_offset, value);
}

int java_lang_reflect_Method::slot(oop reflect) {
  assert(Universe::is_fully_initialized(), "Need to find another solution to the reflection problem");
  return reflect->int_field(slot_offset);
}

void java_lang_reflect_Method::set_slot(oop reflect, int value) {
  assert(Universe::is_fully_initialized(), "Need to find another solution to the reflection problem");
  reflect->int_field_put(slot_offset, value);
}

oop java_lang_reflect_Method::name(oop method) {
  assert(Universe::is_fully_initialized(), "Need to find another solution to the reflection problem");
  return method->obj_field(name_offset);
}

void java_lang_reflect_Method::set_name(oop method, oop value) {
  assert(Universe::is_fully_initialized(), "Need to find another solution to the reflection problem");
  method->obj_field_put(name_offset, value);
}

oop java_lang_reflect_Method::return_type(oop method) {
  assert(Universe::is_fully_initialized(), "Need to find another solution to the reflection problem");
  return method->obj_field(returnType_offset);
}

void java_lang_reflect_Method::set_return_type(oop method, oop value) {
  assert(Universe::is_fully_initialized(), "Need to find another solution to the reflection problem");
  method->obj_field_put(returnType_offset, value);
}

oop java_lang_reflect_Method::parameter_types(oop method) {
  assert(Universe::is_fully_initialized(), "Need to find another solution to the reflection problem");
  return method->obj_field(parameterTypes_offset);
}

void java_lang_reflect_Method::set_parameter_types(oop method, oop value) {
  assert(Universe::is_fully_initialized(), "Need to find another solution to the reflection problem");
  method->obj_field_put(parameterTypes_offset, value);
}

oop java_lang_reflect_Method::exception_types(oop method) {
  assert(Universe::is_fully_initialized(), "Need to find another solution to the reflection problem");
  return method->obj_field(exceptionTypes_offset);
}

void java_lang_reflect_Method::set_exception_types(oop method, oop value) {
  assert(Universe::is_fully_initialized(), "Need to find another solution to the reflection problem");
  method->obj_field_put(exceptionTypes_offset, value);
}

int java_lang_reflect_Method::modifiers(oop method) {
  assert(Universe::is_fully_initialized(), "Need to find another solution to the reflection problem");
  return method->int_field(modifiers_offset);
}

void java_lang_reflect_Method::set_modifiers(oop method, int value) {
  assert(Universe::is_fully_initialized(), "Need to find another solution to the reflection problem");
  method->int_field_put(modifiers_offset, value);
}

bool java_lang_reflect_Method::has_signature_field() {
  return (signature_offset >= 0);
}

oop java_lang_reflect_Method::signature(oop method) {
  assert(Universe::is_fully_initialized(), "Need to find another solution to the reflection problem");
  assert(has_signature_field(), "signature field must be present");
  return method->obj_field(signature_offset);
}

void java_lang_reflect_Method::set_signature(oop method, oop value) {
  assert(Universe::is_fully_initialized(), "Need to find another solution to the reflection problem");
  assert(has_signature_field(), "signature field must be present");
  method->obj_field_put(signature_offset, value);
}

bool java_lang_reflect_Method::has_annotations_field() {
  return (annotations_offset >= 0);
}

oop java_lang_reflect_Method::annotations(oop method) {
  assert(Universe::is_fully_initialized(), "Need to find another solution to the reflection problem");
  assert(has_annotations_field(), "annotations field must be present");
  return method->obj_field(annotations_offset);
}

void java_lang_reflect_Method::set_annotations(oop method, oop value) {
  assert(Universe::is_fully_initialized(), "Need to find another solution to the reflection problem");
  assert(has_annotations_field(), "annotations field must be present");
  method->obj_field_put(annotations_offset, value);
}

bool java_lang_reflect_Method::has_parameter_annotations_field() {
  return (parameter_annotations_offset >= 0);
}

oop java_lang_reflect_Method::parameter_annotations(oop method) {
  assert(Universe::is_fully_initialized(), "Need to find another solution to the reflection problem");
  assert(has_parameter_annotations_field(), "parameter annotations field must be present");
  return method->obj_field(parameter_annotations_offset);
}

void java_lang_reflect_Method::set_parameter_annotations(oop method, oop value) {
  assert(Universe::is_fully_initialized(), "Need to find another solution to the reflection problem");
  assert(has_parameter_annotations_field(), "parameter annotations field must be present");
  method->obj_field_put(parameter_annotations_offset, value);
}

bool java_lang_reflect_Method::has_annotation_default_field() {
  return (annotation_default_offset >= 0);
}

oop java_lang_reflect_Method::annotation_default(oop method) {
  assert(Universe::is_fully_initialized(), "Need to find another solution to the reflection problem");
  assert(has_annotation_default_field(), "annotation default field must be present");
  return method->obj_field(annotation_default_offset);
}

void java_lang_reflect_Method::set_annotation_default(oop method, oop value) {
  assert(Universe::is_fully_initialized(), "Need to find another solution to the reflection problem");
  assert(has_annotation_default_field(), "annotation default field must be present");
  method->obj_field_put(annotation_default_offset, value);
}

bool java_lang_reflect_Method::has_type_annotations_field() {
  return (type_annotations_offset >= 0);
}

oop java_lang_reflect_Method::type_annotations(oop method) {
  assert(Universe::is_fully_initialized(), "Need to find another solution to the reflection problem");
  assert(has_type_annotations_field(), "type_annotations field must be present");
  return method->obj_field(type_annotations_offset);
}

void java_lang_reflect_Method::set_type_annotations(oop method, oop value) {
  assert(Universe::is_fully_initialized(), "Need to find another solution to the reflection problem");
  assert(has_type_annotations_field(), "type_annotations field must be present");
  method->obj_field_put(type_annotations_offset, value);
}

void java_lang_reflect_Constructor::compute_offsets() {
  Klass* k = SystemDictionary::reflect_Constructor_klass();
  compute_offset(clazz_offset,          k, vmSymbols::clazz_name(),          vmSymbols::class_signature());
  compute_offset(parameterTypes_offset, k, vmSymbols::parameterTypes_name(), vmSymbols::class_array_signature());
  compute_offset(exceptionTypes_offset, k, vmSymbols::exceptionTypes_name(), vmSymbols::class_array_signature());
  compute_offset(slot_offset,           k, vmSymbols::slot_name(),           vmSymbols::int_signature());
  compute_offset(modifiers_offset,      k, vmSymbols::modifiers_name(),      vmSymbols::int_signature());
  // The generic signature and annotations fields are only present in 1.5
  signature_offset = -1;
  annotations_offset = -1;
  parameter_annotations_offset = -1;
  type_annotations_offset = -1;
  compute_optional_offset(signature_offset,             k, vmSymbols::signature_name(),             vmSymbols::string_signature());
  compute_optional_offset(annotations_offset,           k, vmSymbols::annotations_name(),           vmSymbols::byte_array_signature());
  compute_optional_offset(parameter_annotations_offset, k, vmSymbols::parameter_annotations_name(), vmSymbols::byte_array_signature());
  compute_optional_offset(type_annotations_offset,      k, vmSymbols::type_annotations_name(),      vmSymbols::byte_array_signature());
}

Handle java_lang_reflect_Constructor::create(TRAPS) {
  assert(Universe::is_fully_initialized(), "Need to find another solution to the reflection problem");
  Symbol* name = vmSymbols::java_lang_reflect_Constructor();
  Klass* k = SystemDictionary::resolve_or_fail(name, true, CHECK_NH);
  instanceKlassHandle klass (THREAD, k);
  // Ensure it is initialized
  klass->initialize(CHECK_NH);
  return klass->allocate_instance_handle(THREAD);
}

oop java_lang_reflect_Constructor::clazz(oop reflect) {
  assert(Universe::is_fully_initialized(), "Need to find another solution to the reflection problem");
  return reflect->obj_field(clazz_offset);
}

void java_lang_reflect_Constructor::set_clazz(oop reflect, oop value) {
  assert(Universe::is_fully_initialized(), "Need to find another solution to the reflection problem");
   reflect->obj_field_put(clazz_offset, value);
}

oop java_lang_reflect_Constructor::parameter_types(oop constructor) {
  assert(Universe::is_fully_initialized(), "Need to find another solution to the reflection problem");
  return constructor->obj_field(parameterTypes_offset);
}

void java_lang_reflect_Constructor::set_parameter_types(oop constructor, oop value) {
  assert(Universe::is_fully_initialized(), "Need to find another solution to the reflection problem");
  constructor->obj_field_put(parameterTypes_offset, value);
}

oop java_lang_reflect_Constructor::exception_types(oop constructor) {
  assert(Universe::is_fully_initialized(), "Need to find another solution to the reflection problem");
  return constructor->obj_field(exceptionTypes_offset);
}

void java_lang_reflect_Constructor::set_exception_types(oop constructor, oop value) {
  assert(Universe::is_fully_initialized(), "Need to find another solution to the reflection problem");
  constructor->obj_field_put(exceptionTypes_offset, value);
}

int java_lang_reflect_Constructor::slot(oop reflect) {
  assert(Universe::is_fully_initialized(), "Need to find another solution to the reflection problem");
  return reflect->int_field(slot_offset);
}

void java_lang_reflect_Constructor::set_slot(oop reflect, int value) {
  assert(Universe::is_fully_initialized(), "Need to find another solution to the reflection problem");
  reflect->int_field_put(slot_offset, value);
}

int java_lang_reflect_Constructor::modifiers(oop constructor) {
  assert(Universe::is_fully_initialized(), "Need to find another solution to the reflection problem");
  return constructor->int_field(modifiers_offset);
}

void java_lang_reflect_Constructor::set_modifiers(oop constructor, int value) {
  assert(Universe::is_fully_initialized(), "Need to find another solution to the reflection problem");
  constructor->int_field_put(modifiers_offset, value);
}

bool java_lang_reflect_Constructor::has_signature_field() {
  return (signature_offset >= 0);
}

oop java_lang_reflect_Constructor::signature(oop constructor) {
  assert(Universe::is_fully_initialized(), "Need to find another solution to the reflection problem");
  assert(has_signature_field(), "signature field must be present");
  return constructor->obj_field(signature_offset);
}

void java_lang_reflect_Constructor::set_signature(oop constructor, oop value) {
  assert(Universe::is_fully_initialized(), "Need to find another solution to the reflection problem");
  assert(has_signature_field(), "signature field must be present");
  constructor->obj_field_put(signature_offset, value);
}

bool java_lang_reflect_Constructor::has_annotations_field() {
  return (annotations_offset >= 0);
}

oop java_lang_reflect_Constructor::annotations(oop constructor) {
  assert(Universe::is_fully_initialized(), "Need to find another solution to the reflection problem");
  assert(has_annotations_field(), "annotations field must be present");
  return constructor->obj_field(annotations_offset);
}

void java_lang_reflect_Constructor::set_annotations(oop constructor, oop value) {
  assert(Universe::is_fully_initialized(), "Need to find another solution to the reflection problem");
  assert(has_annotations_field(), "annotations field must be present");
  constructor->obj_field_put(annotations_offset, value);
}

bool java_lang_reflect_Constructor::has_parameter_annotations_field() {
  return (parameter_annotations_offset >= 0);
}

oop java_lang_reflect_Constructor::parameter_annotations(oop method) {
  assert(Universe::is_fully_initialized(), "Need to find another solution to the reflection problem");
  assert(has_parameter_annotations_field(), "parameter annotations field must be present");
  return method->obj_field(parameter_annotations_offset);
}

void java_lang_reflect_Constructor::set_parameter_annotations(oop method, oop value) {
  assert(Universe::is_fully_initialized(), "Need to find another solution to the reflection problem");
  assert(has_parameter_annotations_field(), "parameter annotations field must be present");
  method->obj_field_put(parameter_annotations_offset, value);
}

bool java_lang_reflect_Constructor::has_type_annotations_field() {
  return (type_annotations_offset >= 0);
}

oop java_lang_reflect_Constructor::type_annotations(oop constructor) {
  assert(Universe::is_fully_initialized(), "Need to find another solution to the reflection problem");
  assert(has_type_annotations_field(), "type_annotations field must be present");
  return constructor->obj_field(type_annotations_offset);
}

void java_lang_reflect_Constructor::set_type_annotations(oop constructor, oop value) {
  assert(Universe::is_fully_initialized(), "Need to find another solution to the reflection problem");
  assert(has_type_annotations_field(), "type_annotations field must be present");
  constructor->obj_field_put(type_annotations_offset, value);
}

void java_lang_reflect_Field::compute_offsets() {
  Klass* k = SystemDictionary::reflect_Field_klass();
  compute_offset(clazz_offset,     k, vmSymbols::clazz_name(),     vmSymbols::class_signature());
  compute_offset(name_offset,      k, vmSymbols::name_name(),      vmSymbols::string_signature());
  compute_offset(type_offset,      k, vmSymbols::type_name(),      vmSymbols::class_signature());
  compute_offset(slot_offset,      k, vmSymbols::slot_name(),      vmSymbols::int_signature());
  compute_offset(modifiers_offset, k, vmSymbols::modifiers_name(), vmSymbols::int_signature());
  // The generic signature and annotations fields are only present in 1.5
  signature_offset = -1;
  annotations_offset = -1;
  type_annotations_offset = -1;
  compute_optional_offset(signature_offset, k, vmSymbols::signature_name(), vmSymbols::string_signature());
  compute_optional_offset(annotations_offset,  k, vmSymbols::annotations_name(),  vmSymbols::byte_array_signature());
  compute_optional_offset(type_annotations_offset,  k, vmSymbols::type_annotations_name(),  vmSymbols::byte_array_signature());
}

Handle java_lang_reflect_Field::create(TRAPS) {
  assert(Universe::is_fully_initialized(), "Need to find another solution to the reflection problem");
  Symbol* name = vmSymbols::java_lang_reflect_Field();
  Klass* k = SystemDictionary::resolve_or_fail(name, true, CHECK_NH);
  instanceKlassHandle klass (THREAD, k);
  // Ensure it is initialized
  klass->initialize(CHECK_NH);
  return klass->allocate_instance_handle(THREAD);
}

oop java_lang_reflect_Field::clazz(oop reflect) {
  assert(Universe::is_fully_initialized(), "Need to find another solution to the reflection problem");
  return reflect->obj_field(clazz_offset);
}

void java_lang_reflect_Field::set_clazz(oop reflect, oop value) {
  assert(Universe::is_fully_initialized(), "Need to find another solution to the reflection problem");
   reflect->obj_field_put(clazz_offset, value);
}

oop java_lang_reflect_Field::name(oop field) {
  assert(Universe::is_fully_initialized(), "Need to find another solution to the reflection problem");
  return field->obj_field(name_offset);
}

void java_lang_reflect_Field::set_name(oop field, oop value) {
  assert(Universe::is_fully_initialized(), "Need to find another solution to the reflection problem");
  field->obj_field_put(name_offset, value);
}

oop java_lang_reflect_Field::type(oop field) {
  assert(Universe::is_fully_initialized(), "Need to find another solution to the reflection problem");
  return field->obj_field(type_offset);
}

void java_lang_reflect_Field::set_type(oop field, oop value) {
  assert(Universe::is_fully_initialized(), "Need to find another solution to the reflection problem");
  field->obj_field_put(type_offset, value);
}

int java_lang_reflect_Field::slot(oop reflect) {
  assert(Universe::is_fully_initialized(), "Need to find another solution to the reflection problem");
  return reflect->int_field(slot_offset);
}

void java_lang_reflect_Field::set_slot(oop reflect, int value) {
  assert(Universe::is_fully_initialized(), "Need to find another solution to the reflection problem");
  reflect->int_field_put(slot_offset, value);
}

int java_lang_reflect_Field::modifiers(oop field) {
  assert(Universe::is_fully_initialized(), "Need to find another solution to the reflection problem");
  return field->int_field(modifiers_offset);
}

void java_lang_reflect_Field::set_modifiers(oop field, int value) {
  assert(Universe::is_fully_initialized(), "Need to find another solution to the reflection problem");
  field->int_field_put(modifiers_offset, value);
}

bool java_lang_reflect_Field::has_signature_field() {
  return (signature_offset >= 0);
}

oop java_lang_reflect_Field::signature(oop field) {
  assert(Universe::is_fully_initialized(), "Need to find another solution to the reflection problem");
  assert(has_signature_field(), "signature field must be present");
  return field->obj_field(signature_offset);
}

void java_lang_reflect_Field::set_signature(oop field, oop value) {
  assert(Universe::is_fully_initialized(), "Need to find another solution to the reflection problem");
  assert(has_signature_field(), "signature field must be present");
  field->obj_field_put(signature_offset, value);
}

bool java_lang_reflect_Field::has_annotations_field() {
  return (annotations_offset >= 0);
}

oop java_lang_reflect_Field::annotations(oop field) {
  assert(Universe::is_fully_initialized(), "Need to find another solution to the reflection problem");
  assert(has_annotations_field(), "annotations field must be present");
  return field->obj_field(annotations_offset);
}

void java_lang_reflect_Field::set_annotations(oop field, oop value) {
  assert(Universe::is_fully_initialized(), "Need to find another solution to the reflection problem");
  assert(has_annotations_field(), "annotations field must be present");
  field->obj_field_put(annotations_offset, value);
}

bool java_lang_reflect_Field::has_type_annotations_field() {
  return (type_annotations_offset >= 0);
}

oop java_lang_reflect_Field::type_annotations(oop field) {
  assert(Universe::is_fully_initialized(), "Need to find another solution to the reflection problem");
  assert(has_type_annotations_field(), "type_annotations field must be present");
  return field->obj_field(type_annotations_offset);
}

void java_lang_reflect_Field::set_type_annotations(oop field, oop value) {
  assert(Universe::is_fully_initialized(), "Need to find another solution to the reflection problem");
  assert(has_type_annotations_field(), "type_annotations field must be present");
  field->obj_field_put(type_annotations_offset, value);
}

void sun_reflect_ConstantPool::compute_offsets() {
  Klass* k = SystemDictionary::reflect_ConstantPool_klass();
  // This null test can be removed post beta
  if (k != NULL) {
    // The field is called ConstantPool* in the sun.reflect.ConstantPool class.
    compute_offset(_oop_offset, k, vmSymbols::ConstantPool_name(), vmSymbols::object_signature());
  }
}

void java_lang_reflect_Parameter::compute_offsets() {
  Klass* k = SystemDictionary::reflect_Parameter_klass();
  if(NULL != k) {
    compute_offset(name_offset,        k, vmSymbols::name_name(),        vmSymbols::string_signature());
    compute_offset(modifiers_offset,   k, vmSymbols::modifiers_name(),   vmSymbols::int_signature());
    compute_offset(index_offset,       k, vmSymbols::index_name(),       vmSymbols::int_signature());
    compute_offset(executable_offset,  k, vmSymbols::executable_name(),  vmSymbols::executable_signature());
  }
}

Handle java_lang_reflect_Parameter::create(TRAPS) {
  assert(Universe::is_fully_initialized(), "Need to find another solution to the reflection problem");
  Symbol* name = vmSymbols::java_lang_reflect_Parameter();
  Klass* k = SystemDictionary::resolve_or_fail(name, true, CHECK_NH);
  instanceKlassHandle klass (THREAD, k);
  // Ensure it is initialized
  klass->initialize(CHECK_NH);
  return klass->allocate_instance_handle(THREAD);
}

oop java_lang_reflect_Parameter::name(oop param) {
  assert(Universe::is_fully_initialized(), "Need to find another solution to the reflection problem");
  return param->obj_field(name_offset);
}

void java_lang_reflect_Parameter::set_name(oop param, oop value) {
  assert(Universe::is_fully_initialized(), "Need to find another solution to the reflection problem");
  param->obj_field_put(name_offset, value);
}

int java_lang_reflect_Parameter::modifiers(oop param) {
  assert(Universe::is_fully_initialized(), "Need to find another solution to the reflection problem");
  return param->int_field(modifiers_offset);
}

void java_lang_reflect_Parameter::set_modifiers(oop param, int value) {
  assert(Universe::is_fully_initialized(), "Need to find another solution to the reflection problem");
  param->int_field_put(modifiers_offset, value);
}

int java_lang_reflect_Parameter::index(oop param) {
  assert(Universe::is_fully_initialized(), "Need to find another solution to the reflection problem");
  return param->int_field(index_offset);
}

void java_lang_reflect_Parameter::set_index(oop param, int value) {
  assert(Universe::is_fully_initialized(), "Need to find another solution to the reflection problem");
  param->int_field_put(index_offset, value);
}

oop java_lang_reflect_Parameter::executable(oop param) {
  assert(Universe::is_fully_initialized(), "Need to find another solution to the reflection problem");
  return param->obj_field(executable_offset);
}

void java_lang_reflect_Parameter::set_executable(oop param, oop value) {
  assert(Universe::is_fully_initialized(), "Need to find another solution to the reflection problem");
  param->obj_field_put(executable_offset, value);
}


int java_lang_reflect_Module::loader_offset;
int java_lang_reflect_Module::name_offset;
int java_lang_reflect_Module::_module_entry_offset = -1;

Handle java_lang_reflect_Module::create(Handle loader, Handle module_name, TRAPS) {
  assert(Universe::is_fully_initialized(), "Need to find another solution to the reflection problem");

  Symbol* name = vmSymbols::java_lang_reflect_Module();
  Klass* k = SystemDictionary::resolve_or_fail(name, true, CHECK_NH);
  instanceKlassHandle klass (THREAD, k);

  Handle jlrmh = klass->allocate_instance_handle(CHECK_NH);
  JavaValue result(T_VOID);
  JavaCalls::call_special(&result, jlrmh, KlassHandle(THREAD, klass()),
                          vmSymbols::object_initializer_name(),
                          vmSymbols::java_lang_reflect_module_init_signature(),
                          loader, module_name, CHECK_NH);
  return jlrmh;
}

void java_lang_reflect_Module::compute_offsets() {
  Klass* k = SystemDictionary::reflect_Module_klass();
  if(NULL != k) {
    compute_offset(loader_offset,  k, vmSymbols::loader_name(),  vmSymbols::classloader_signature());
    compute_offset(name_offset,    k, vmSymbols::name_name(),    vmSymbols::string_signature());
    MODULE_INJECTED_FIELDS(INJECTED_FIELD_COMPUTE_OFFSET);
  }
}


oop java_lang_reflect_Module::loader(oop module) {
  assert(Universe::is_fully_initialized(), "Need to find another solution to the reflection problem");
  return module->obj_field(loader_offset);
}

void java_lang_reflect_Module::set_loader(oop module, oop value) {
  assert(Universe::is_fully_initialized(), "Need to find another solution to the reflection problem");
  module->obj_field_put(loader_offset, value);
}

oop java_lang_reflect_Module::name(oop module) {
  assert(Universe::is_fully_initialized(), "Need to find another solution to the reflection problem");
  return module->obj_field(name_offset);
}

void java_lang_reflect_Module::set_name(oop module, oop value) {
  assert(Universe::is_fully_initialized(), "Need to find another solution to the reflection problem");
  module->obj_field_put(name_offset, value);
}

ModuleEntry* java_lang_reflect_Module::module_entry(oop module, TRAPS) {
  assert(_module_entry_offset != -1, "Uninitialized module_entry_offset");
  assert(module != NULL, "module can't be null");
  assert(module->is_oop(), "module must be oop");

  ModuleEntry* module_entry = (ModuleEntry*)module->address_field(_module_entry_offset);
  if (module_entry == NULL) {
    // If the inject field containing the ModuleEntry* is null then return the
    // class loader's unnamed module.
    oop loader = java_lang_reflect_Module::loader(module);
    Handle h_loader = Handle(THREAD, loader);
    ClassLoaderData* loader_cld = SystemDictionary::register_loader(h_loader, CHECK_NULL);
    return loader_cld->modules()->unnamed_module();
  }
  return module_entry;
}

void java_lang_reflect_Module::set_module_entry(oop module, ModuleEntry* module_entry) {
  assert(_module_entry_offset != -1, "Uninitialized module_entry_offset");
  assert(module != NULL, "module can't be null");
  assert(module->is_oop(), "module must be oop");
  module->address_field_put(_module_entry_offset, (address)module_entry);
}

Handle sun_reflect_ConstantPool::create(TRAPS) {
  assert(Universe::is_fully_initialized(), "Need to find another solution to the reflection problem");
  Klass* k = SystemDictionary::reflect_ConstantPool_klass();
  instanceKlassHandle klass (THREAD, k);
  // Ensure it is initialized
  klass->initialize(CHECK_NH);
  return klass->allocate_instance_handle(THREAD);
}


void sun_reflect_ConstantPool::set_cp(oop reflect, ConstantPool* value) {
  assert(Universe::is_fully_initialized(), "Need to find another solution to the reflection problem");
  oop mirror = value->pool_holder()->java_mirror();
  // Save the mirror to get back the constant pool.
  reflect->obj_field_put(_oop_offset, mirror);
}

ConstantPool* sun_reflect_ConstantPool::get_cp(oop reflect) {
  assert(Universe::is_fully_initialized(), "Need to find another solution to the reflection problem");

  oop mirror = reflect->obj_field(_oop_offset);
  Klass* k = java_lang_Class::as_Klass(mirror);
  assert(k->is_instance_klass(), "Must be");

  // Get the constant pool back from the klass.  Since class redefinition
  // merges the new constant pool into the old, this is essentially the
  // same constant pool as the original.  If constant pool merging is
  // no longer done in the future, this will have to change to save
  // the original.
  return InstanceKlass::cast(k)->constants();
}

void sun_reflect_UnsafeStaticFieldAccessorImpl::compute_offsets() {
  Klass* k = SystemDictionary::reflect_UnsafeStaticFieldAccessorImpl_klass();
  // This null test can be removed post beta
  if (k != NULL) {
    compute_offset(_base_offset, k,
                   vmSymbols::base_name(), vmSymbols::object_signature());
  }
}

oop java_lang_boxing_object::initialize_and_allocate(BasicType type, TRAPS) {
  Klass* k = SystemDictionary::box_klass(type);
  if (k == NULL)  return NULL;
  instanceKlassHandle h (THREAD, k);
  if (!h->is_initialized())  h->initialize(CHECK_0);
  return h->allocate_instance(THREAD);
}


oop java_lang_boxing_object::create(BasicType type, jvalue* value, TRAPS) {
  oop box = initialize_and_allocate(type, CHECK_0);
  if (box == NULL)  return NULL;
  switch (type) {
    case T_BOOLEAN:
      box->bool_field_put(value_offset, value->z);
      break;
    case T_CHAR:
      box->char_field_put(value_offset, value->c);
      break;
    case T_FLOAT:
      box->float_field_put(value_offset, value->f);
      break;
    case T_DOUBLE:
      box->double_field_put(long_value_offset, value->d);
      break;
    case T_BYTE:
      box->byte_field_put(value_offset, value->b);
      break;
    case T_SHORT:
      box->short_field_put(value_offset, value->s);
      break;
    case T_INT:
      box->int_field_put(value_offset, value->i);
      break;
    case T_LONG:
      box->long_field_put(long_value_offset, value->j);
      break;
    default:
      return NULL;
  }
  return box;
}


BasicType java_lang_boxing_object::basic_type(oop box) {
  if (box == NULL)  return T_ILLEGAL;
  BasicType type = SystemDictionary::box_klass_type(box->klass());
  if (type == T_OBJECT)         // 'unknown' value returned by SD::bkt
    return T_ILLEGAL;
  return type;
}


BasicType java_lang_boxing_object::get_value(oop box, jvalue* value) {
  BasicType type = SystemDictionary::box_klass_type(box->klass());
  switch (type) {
  case T_BOOLEAN:
    value->z = box->bool_field(value_offset);
    break;
  case T_CHAR:
    value->c = box->char_field(value_offset);
    break;
  case T_FLOAT:
    value->f = box->float_field(value_offset);
    break;
  case T_DOUBLE:
    value->d = box->double_field(long_value_offset);
    break;
  case T_BYTE:
    value->b = box->byte_field(value_offset);
    break;
  case T_SHORT:
    value->s = box->short_field(value_offset);
    break;
  case T_INT:
    value->i = box->int_field(value_offset);
    break;
  case T_LONG:
    value->j = box->long_field(long_value_offset);
    break;
  default:
    return T_ILLEGAL;
  } // end switch
  return type;
}


BasicType java_lang_boxing_object::set_value(oop box, jvalue* value) {
  BasicType type = SystemDictionary::box_klass_type(box->klass());
  switch (type) {
  case T_BOOLEAN:
    box->bool_field_put(value_offset, value->z);
    break;
  case T_CHAR:
    box->char_field_put(value_offset, value->c);
    break;
  case T_FLOAT:
    box->float_field_put(value_offset, value->f);
    break;
  case T_DOUBLE:
    box->double_field_put(long_value_offset, value->d);
    break;
  case T_BYTE:
    box->byte_field_put(value_offset, value->b);
    break;
  case T_SHORT:
    box->short_field_put(value_offset, value->s);
    break;
  case T_INT:
    box->int_field_put(value_offset, value->i);
    break;
  case T_LONG:
    box->long_field_put(long_value_offset, value->j);
    break;
  default:
    return T_ILLEGAL;
  } // end switch
  return type;
}


void java_lang_boxing_object::print(BasicType type, jvalue* value, outputStream* st) {
  switch (type) {
  case T_BOOLEAN:   st->print("%s", value->z ? "true" : "false");   break;
  case T_CHAR:      st->print("%d", value->c);                      break;
  case T_BYTE:      st->print("%d", value->b);                      break;
  case T_SHORT:     st->print("%d", value->s);                      break;
  case T_INT:       st->print("%d", value->i);                      break;
  case T_LONG:      st->print(INT64_FORMAT, value->j);              break;
  case T_FLOAT:     st->print("%f", value->f);                      break;
  case T_DOUBLE:    st->print("%lf", value->d);                     break;
  default:          st->print("type %d?", type);                    break;
  }
}


// Support for java_lang_ref_Reference
HeapWord *java_lang_ref_Reference::pending_list_lock_addr() {
  InstanceKlass* ik = SystemDictionary::Reference_klass();
  address addr = ik->static_field_addr(static_lock_offset);
  return (HeapWord*) addr;
}

oop java_lang_ref_Reference::pending_list_lock() {
  InstanceKlass* ik = SystemDictionary::Reference_klass();
  address addr = ik->static_field_addr(static_lock_offset);
  if (UseCompressedOops) {
    return oopDesc::load_decode_heap_oop((narrowOop *)addr);
  } else {
    return oopDesc::load_decode_heap_oop((oop*)addr);
  }
}

HeapWord *java_lang_ref_Reference::pending_list_addr() {
  InstanceKlass* ik = SystemDictionary::Reference_klass();
  address addr = ik->static_field_addr(static_pending_offset);
  // XXX This might not be HeapWord aligned, almost rather be char *.
  return (HeapWord*)addr;
}

oop java_lang_ref_Reference::pending_list() {
  char *addr = (char *)pending_list_addr();
  if (UseCompressedOops) {
    return oopDesc::load_decode_heap_oop((narrowOop *)addr);
  } else {
    return oopDesc::load_decode_heap_oop((oop*)addr);
  }
}


// Support for java_lang_ref_SoftReference

jlong java_lang_ref_SoftReference::timestamp(oop ref) {
  return ref->long_field(timestamp_offset);
}

jlong java_lang_ref_SoftReference::clock() {
  InstanceKlass* ik = SystemDictionary::SoftReference_klass();
  jlong* offset = (jlong*)ik->static_field_addr(static_clock_offset);
  return *offset;
}

void java_lang_ref_SoftReference::set_clock(jlong value) {
  InstanceKlass* ik = SystemDictionary::SoftReference_klass();
  jlong* offset = (jlong*)ik->static_field_addr(static_clock_offset);
  *offset = value;
}

// Support for java_lang_invoke_DirectMethodHandle

int java_lang_invoke_DirectMethodHandle::_member_offset;

oop java_lang_invoke_DirectMethodHandle::member(oop dmh) {
  oop member_name = NULL;
  bool is_dmh = dmh->is_oop() && java_lang_invoke_DirectMethodHandle::is_instance(dmh);
  assert(is_dmh, "a DirectMethodHandle oop is expected");
  if (is_dmh) {
    member_name = dmh->obj_field(member_offset_in_bytes());
  }
  return member_name;
}

void java_lang_invoke_DirectMethodHandle::compute_offsets() {
  Klass* klass_oop = SystemDictionary::DirectMethodHandle_klass();
  if (klass_oop != NULL) {
    compute_offset(_member_offset, klass_oop, vmSymbols::member_name(), vmSymbols::java_lang_invoke_MemberName_signature());
  }
}

// Support for java_lang_invoke_MethodHandle

int java_lang_invoke_MethodHandle::_type_offset;
int java_lang_invoke_MethodHandle::_form_offset;

int java_lang_invoke_MemberName::_clazz_offset;
int java_lang_invoke_MemberName::_name_offset;
int java_lang_invoke_MemberName::_type_offset;
int java_lang_invoke_MemberName::_flags_offset;
int java_lang_invoke_MemberName::_vmtarget_offset;
int java_lang_invoke_MemberName::_vmloader_offset;
int java_lang_invoke_MemberName::_vmindex_offset;

int java_lang_invoke_LambdaForm::_vmentry_offset;

void java_lang_invoke_MethodHandle::compute_offsets() {
  Klass* klass_oop = SystemDictionary::MethodHandle_klass();
  if (klass_oop != NULL) {
    compute_offset(_type_offset, klass_oop, vmSymbols::type_name(), vmSymbols::java_lang_invoke_MethodType_signature());
    compute_offset(_form_offset, klass_oop, vmSymbols::form_name(), vmSymbols::java_lang_invoke_LambdaForm_signature());
  }
}

void java_lang_invoke_MemberName::compute_offsets() {
  Klass* klass_oop = SystemDictionary::MemberName_klass();
  if (klass_oop != NULL) {
    compute_offset(_clazz_offset,     klass_oop, vmSymbols::clazz_name(),     vmSymbols::class_signature());
    compute_offset(_name_offset,      klass_oop, vmSymbols::name_name(),      vmSymbols::string_signature());
    compute_offset(_type_offset,      klass_oop, vmSymbols::type_name(),      vmSymbols::object_signature());
    compute_offset(_flags_offset,     klass_oop, vmSymbols::flags_name(),     vmSymbols::int_signature());
    MEMBERNAME_INJECTED_FIELDS(INJECTED_FIELD_COMPUTE_OFFSET);
  }
}

void java_lang_invoke_LambdaForm::compute_offsets() {
  Klass* klass_oop = SystemDictionary::LambdaForm_klass();
  if (klass_oop != NULL) {
    compute_offset(_vmentry_offset, klass_oop, vmSymbols::vmentry_name(), vmSymbols::java_lang_invoke_MemberName_signature());
  }
}

bool java_lang_invoke_LambdaForm::is_instance(oop obj) {
  return obj != NULL && is_subclass(obj->klass());
}


oop java_lang_invoke_MethodHandle::type(oop mh) {
  return mh->obj_field(_type_offset);
}

void java_lang_invoke_MethodHandle::set_type(oop mh, oop mtype) {
  mh->obj_field_put(_type_offset, mtype);
}

oop java_lang_invoke_MethodHandle::form(oop mh) {
  assert(_form_offset != 0, "");
  return mh->obj_field(_form_offset);
}

void java_lang_invoke_MethodHandle::set_form(oop mh, oop lform) {
  assert(_form_offset != 0, "");
  mh->obj_field_put(_form_offset, lform);
}

/// MemberName accessors

oop java_lang_invoke_MemberName::clazz(oop mname) {
  assert(is_instance(mname), "wrong type");
  return mname->obj_field(_clazz_offset);
}

void java_lang_invoke_MemberName::set_clazz(oop mname, oop clazz) {
  assert(is_instance(mname), "wrong type");
  mname->obj_field_put(_clazz_offset, clazz);
}

oop java_lang_invoke_MemberName::name(oop mname) {
  assert(is_instance(mname), "wrong type");
  return mname->obj_field(_name_offset);
}

void java_lang_invoke_MemberName::set_name(oop mname, oop name) {
  assert(is_instance(mname), "wrong type");
  mname->obj_field_put(_name_offset, name);
}

oop java_lang_invoke_MemberName::type(oop mname) {
  assert(is_instance(mname), "wrong type");
  return mname->obj_field(_type_offset);
}

void java_lang_invoke_MemberName::set_type(oop mname, oop type) {
  assert(is_instance(mname), "wrong type");
  mname->obj_field_put(_type_offset, type);
}

int java_lang_invoke_MemberName::flags(oop mname) {
  assert(is_instance(mname), "wrong type");
  return mname->int_field(_flags_offset);
}

void java_lang_invoke_MemberName::set_flags(oop mname, int flags) {
  assert(is_instance(mname), "wrong type");
  mname->int_field_put(_flags_offset, flags);
}

Metadata* java_lang_invoke_MemberName::vmtarget(oop mname) {
  assert(is_instance(mname), "wrong type");
  return (Metadata*)mname->address_field(_vmtarget_offset);
}

bool java_lang_invoke_MemberName::is_method(oop mname) {
  assert(is_instance(mname), "must be MemberName");
  return (flags(mname) & (MN_IS_METHOD | MN_IS_CONSTRUCTOR)) > 0;
}

void java_lang_invoke_MemberName::set_vmtarget(oop mname, Metadata* ref) {
  assert(is_instance(mname), "wrong type");
  // check the type of the vmtarget
  oop dependency = NULL;
  if (ref != NULL) {
    switch (flags(mname) & (MN_IS_METHOD |
                            MN_IS_CONSTRUCTOR |
                            MN_IS_FIELD)) {
    case MN_IS_METHOD:
    case MN_IS_CONSTRUCTOR:
      assert(ref->is_method(), "should be a method");
      dependency = ((Method*)ref)->method_holder()->java_mirror();
      break;
    case MN_IS_FIELD:
      assert(ref->is_klass(), "should be a class");
      dependency = ((Klass*)ref)->java_mirror();
      break;
    default:
      ShouldNotReachHere();
    }
  }
  mname->address_field_put(_vmtarget_offset, (address)ref);
  // Add a reference to the loader (actually mirror because anonymous classes will not have
  // distinct loaders) to ensure the metadata is kept alive
  // This mirror may be different than the one in clazz field.
  mname->obj_field_put(_vmloader_offset, dependency);
}

intptr_t java_lang_invoke_MemberName::vmindex(oop mname) {
  assert(is_instance(mname), "wrong type");
  return (intptr_t) mname->address_field(_vmindex_offset);
}

void java_lang_invoke_MemberName::set_vmindex(oop mname, intptr_t index) {
  assert(is_instance(mname), "wrong type");
  mname->address_field_put(_vmindex_offset, (address) index);
}

oop java_lang_invoke_LambdaForm::vmentry(oop lform) {
  assert(is_instance(lform), "wrong type");
  return lform->obj_field(_vmentry_offset);
}


// Support for java_lang_invoke_MethodType

int java_lang_invoke_MethodType::_rtype_offset;
int java_lang_invoke_MethodType::_ptypes_offset;

void java_lang_invoke_MethodType::compute_offsets() {
  Klass* k = SystemDictionary::MethodType_klass();
  if (k != NULL) {
    compute_offset(_rtype_offset,  k, vmSymbols::rtype_name(),  vmSymbols::class_signature());
    compute_offset(_ptypes_offset, k, vmSymbols::ptypes_name(), vmSymbols::class_array_signature());
  }
}

void java_lang_invoke_MethodType::print_signature(oop mt, outputStream* st) {
  st->print("(");
  objArrayOop pts = ptypes(mt);
  for (int i = 0, limit = pts->length(); i < limit; i++) {
    java_lang_Class::print_signature(pts->obj_at(i), st);
  }
  st->print(")");
  java_lang_Class::print_signature(rtype(mt), st);
}

Symbol* java_lang_invoke_MethodType::as_signature(oop mt, bool intern_if_not_found, TRAPS) {
  ResourceMark rm;
  stringStream buffer(128);
  print_signature(mt, &buffer);
  const char* sigstr =       buffer.base();
  int         siglen = (int) buffer.size();
  Symbol *name;
  if (!intern_if_not_found) {
    name = SymbolTable::probe(sigstr, siglen);
  } else {
    name = SymbolTable::new_symbol(sigstr, siglen, THREAD);
  }
  return name;
}

bool java_lang_invoke_MethodType::equals(oop mt1, oop mt2) {
  if (mt1 == mt2)
    return true;
  if (rtype(mt1) != rtype(mt2))
    return false;
  if (ptype_count(mt1) != ptype_count(mt2))
    return false;
  for (int i = ptype_count(mt1) - 1; i >= 0; i--) {
    if (ptype(mt1, i) != ptype(mt2, i))
      return false;
  }
  return true;
}

oop java_lang_invoke_MethodType::rtype(oop mt) {
  assert(is_instance(mt), "must be a MethodType");
  return mt->obj_field(_rtype_offset);
}

objArrayOop java_lang_invoke_MethodType::ptypes(oop mt) {
  assert(is_instance(mt), "must be a MethodType");
  return (objArrayOop) mt->obj_field(_ptypes_offset);
}

oop java_lang_invoke_MethodType::ptype(oop mt, int idx) {
  return ptypes(mt)->obj_at(idx);
}

int java_lang_invoke_MethodType::ptype_count(oop mt) {
  return ptypes(mt)->length();
}

int java_lang_invoke_MethodType::ptype_slot_count(oop mt) {
  objArrayOop pts = ptypes(mt);
  int count = pts->length();
  int slots = 0;
  for (int i = 0; i < count; i++) {
    BasicType bt = java_lang_Class::as_BasicType(pts->obj_at(i));
    slots += type2size[bt];
  }
  return slots;
}

int java_lang_invoke_MethodType::rtype_slot_count(oop mt) {
  BasicType bt = java_lang_Class::as_BasicType(rtype(mt));
  return type2size[bt];
}


// Support for java_lang_invoke_CallSite

int java_lang_invoke_CallSite::_target_offset;
int java_lang_invoke_CallSite::_context_offset;

void java_lang_invoke_CallSite::compute_offsets() {
  Klass* k = SystemDictionary::CallSite_klass();
  if (k != NULL) {
    compute_offset(_target_offset, k, vmSymbols::target_name(), vmSymbols::java_lang_invoke_MethodHandle_signature());
    compute_offset(_context_offset, k, vmSymbols::context_name(),
                   vmSymbols::java_lang_invoke_MethodHandleNatives_CallSiteContext_signature());
  }
}

oop java_lang_invoke_CallSite::context(oop call_site) {
  assert(java_lang_invoke_CallSite::is_instance(call_site), "");

  oop dep_oop = call_site->obj_field(_context_offset);
  return dep_oop;
}

// Support for java_lang_invoke_MethodHandleNatives_CallSiteContext

int java_lang_invoke_MethodHandleNatives_CallSiteContext::_vmdependencies_offset;

void java_lang_invoke_MethodHandleNatives_CallSiteContext::compute_offsets() {
  Klass* k = SystemDictionary::Context_klass();
  if (k != NULL) {
    CALLSITECONTEXT_INJECTED_FIELDS(INJECTED_FIELD_COMPUTE_OFFSET);
  }
}

DependencyContext java_lang_invoke_MethodHandleNatives_CallSiteContext::vmdependencies(oop call_site) {
  assert(java_lang_invoke_MethodHandleNatives_CallSiteContext::is_instance(call_site), "");
  intptr_t* vmdeps_addr = (intptr_t*)call_site->address_field_addr(_vmdependencies_offset);
  DependencyContext dep_ctx(vmdeps_addr);
  return dep_ctx;
}

// Support for java_security_AccessControlContext

int java_security_AccessControlContext::_context_offset = 0;
int java_security_AccessControlContext::_privilegedContext_offset = 0;
int java_security_AccessControlContext::_isPrivileged_offset = 0;
int java_security_AccessControlContext::_isAuthorized_offset = -1;

void java_security_AccessControlContext::compute_offsets() {
  assert(_isPrivileged_offset == 0, "offsets should be initialized only once");
  fieldDescriptor fd;
  InstanceKlass* ik = SystemDictionary::AccessControlContext_klass();

  if (!ik->find_local_field(vmSymbols::context_name(), vmSymbols::protectiondomain_signature(), &fd)) {
    fatal("Invalid layout of java.security.AccessControlContext");
  }
  _context_offset = fd.offset();

  if (!ik->find_local_field(vmSymbols::privilegedContext_name(), vmSymbols::accesscontrolcontext_signature(), &fd)) {
    fatal("Invalid layout of java.security.AccessControlContext");
  }
  _privilegedContext_offset = fd.offset();

  if (!ik->find_local_field(vmSymbols::isPrivileged_name(), vmSymbols::bool_signature(), &fd)) {
    fatal("Invalid layout of java.security.AccessControlContext");
  }
  _isPrivileged_offset = fd.offset();

  // The offset may not be present for bootstrapping with older JDK.
  if (ik->find_local_field(vmSymbols::isAuthorized_name(), vmSymbols::bool_signature(), &fd)) {
    _isAuthorized_offset = fd.offset();
  }
}


bool java_security_AccessControlContext::is_authorized(Handle context) {
  assert(context.not_null() && context->klass() == SystemDictionary::AccessControlContext_klass(), "Invalid type");
  assert(_isAuthorized_offset != -1, "should be set");
  return context->bool_field(_isAuthorized_offset) != 0;
}

oop java_security_AccessControlContext::create(objArrayHandle context, bool isPrivileged, Handle privileged_context, TRAPS) {
  assert(_isPrivileged_offset != 0, "offsets should have been initialized");
  // Ensure klass is initialized
  SystemDictionary::AccessControlContext_klass()->initialize(CHECK_0);
  // Allocate result
  oop result = SystemDictionary::AccessControlContext_klass()->allocate_instance(CHECK_0);
  // Fill in values
  result->obj_field_put(_context_offset, context());
  result->obj_field_put(_privilegedContext_offset, privileged_context());
  result->bool_field_put(_isPrivileged_offset, isPrivileged);
  // whitelist AccessControlContexts created by the JVM if present
  if (_isAuthorized_offset != -1) {
    result->bool_field_put(_isAuthorized_offset, true);
  }
  return result;
}


// Support for java_lang_ClassLoader

bool java_lang_ClassLoader::offsets_computed = false;
int  java_lang_ClassLoader::_loader_data_offset = -1;
int  java_lang_ClassLoader::parallelCapable_offset = -1;
int  java_lang_ClassLoader::unnamedModule_offset = -1;

ClassLoaderData** java_lang_ClassLoader::loader_data_addr(oop loader) {
    assert(loader != NULL && loader->is_oop(), "loader must be oop");
    return (ClassLoaderData**) loader->address_field_addr(_loader_data_offset);
}

ClassLoaderData* java_lang_ClassLoader::loader_data(oop loader) {
  return *java_lang_ClassLoader::loader_data_addr(loader);
}

void java_lang_ClassLoader::compute_offsets() {
  assert(!offsets_computed, "offsets should be initialized only once");
  offsets_computed = true;

  // The field indicating parallelCapable (parallelLockMap) is only present starting in 7,
  Klass* k1 = SystemDictionary::ClassLoader_klass();
  compute_optional_offset(parallelCapable_offset,
    k1, vmSymbols::parallelCapable_name(), vmSymbols::concurrenthashmap_signature());

  compute_offset(unnamedModule_offset,
    k1, vmSymbols::unnamedModule_name(), vmSymbols::module_signature());

  CLASSLOADER_INJECTED_FIELDS(INJECTED_FIELD_COMPUTE_OFFSET);
}

oop java_lang_ClassLoader::parent(oop loader) {
  assert(is_instance(loader), "loader must be oop");
  return loader->obj_field(parent_offset);
}

bool java_lang_ClassLoader::isAncestor(oop loader, oop cl) {
  assert(is_instance(loader), "loader must be oop");
  assert(cl == NULL || is_instance(cl), "cl argument must be oop");
  oop acl = loader;
  debug_only(jint loop_count = 0);
  // This loop taken verbatim from ClassLoader.java:
  do {
    acl = parent(acl);
    if (cl == acl) {
      return true;
    }
    assert(++loop_count > 0, "loop_count overflow");
  } while (acl != NULL);
  return false;
}

bool java_lang_ClassLoader::is_instance(oop obj) {
  return obj != NULL && is_subclass(obj->klass());
}


// For class loader classes, parallelCapable defined
// based on non-null field
// Written to by java.lang.ClassLoader, vm only reads this field, doesn't set it
bool java_lang_ClassLoader::parallelCapable(oop class_loader) {
  if (parallelCapable_offset == -1) {
     // Default for backward compatibility is false
     return false;
  }
  return (class_loader->obj_field(parallelCapable_offset) != NULL);
}

bool java_lang_ClassLoader::is_trusted_loader(oop loader) {
  // Fix for 4474172; see evaluation for more details
  loader = non_reflection_class_loader(loader);

  oop cl = SystemDictionary::java_system_loader();
  while(cl != NULL) {
    if (cl == loader) return true;
    cl = parent(cl);
  }
  return false;
}

oop java_lang_ClassLoader::non_reflection_class_loader(oop loader) {
  if (loader != NULL) {
    // See whether this is one of the class loaders associated with
    // the generated bytecodes for reflection, and if so, "magically"
    // delegate to its parent to prevent class loading from occurring
    // in places where applications using reflection didn't expect it.
    Klass* delegating_cl_class = SystemDictionary::reflect_DelegatingClassLoader_klass();
    // This might be null in non-1.4 JDKs
    if (delegating_cl_class != NULL && loader->is_a(delegating_cl_class)) {
      return parent(loader);
    }
  }
  return loader;
}

oop java_lang_ClassLoader::unnamedModule(oop loader) {
  assert(is_instance(loader), "loader must be oop");
  return loader->obj_field(unnamedModule_offset);
}

// Support for java_lang_System
int java_lang_System::in_offset_in_bytes() {
  return (InstanceMirrorKlass::offset_of_static_fields() + static_in_offset);
}


int java_lang_System::out_offset_in_bytes() {
  return (InstanceMirrorKlass::offset_of_static_fields() + static_out_offset);
}


int java_lang_System::err_offset_in_bytes() {
  return (InstanceMirrorKlass::offset_of_static_fields() + static_err_offset);
}


bool java_lang_System::has_security_manager() {
  InstanceKlass* ik = SystemDictionary::System_klass();
  address addr = ik->static_field_addr(static_security_offset);
  if (UseCompressedOops) {
    return oopDesc::load_decode_heap_oop((narrowOop *)addr) != NULL;
  } else {
    return oopDesc::load_decode_heap_oop((oop*)addr) != NULL;
  }
}

int java_lang_Class::_klass_offset;
int java_lang_Class::_array_klass_offset;
int java_lang_Class::_oop_size_offset;
int java_lang_Class::_static_oop_field_count_offset;
int java_lang_Class::_class_loader_offset;
int java_lang_Class::_module_offset;
int java_lang_Class::_protection_domain_offset;
int java_lang_Class::_component_mirror_offset;
int java_lang_Class::_init_lock_offset;
int java_lang_Class::_signers_offset;
GrowableArray<Klass*>* java_lang_Class::_fixup_mirror_list = NULL;
GrowableArray<Klass*>* java_lang_Class::_fixup_module_field_list = NULL;
int java_lang_Throwable::backtrace_offset;
int java_lang_Throwable::detailMessage_offset;
int java_lang_Throwable::stackTrace_offset;
int java_lang_Throwable::depth_offset;
int java_lang_Throwable::static_unassigned_stacktrace_offset;
int java_lang_reflect_AccessibleObject::override_offset;
int java_lang_reflect_Method::clazz_offset;
int java_lang_reflect_Method::name_offset;
int java_lang_reflect_Method::returnType_offset;
int java_lang_reflect_Method::parameterTypes_offset;
int java_lang_reflect_Method::exceptionTypes_offset;
int java_lang_reflect_Method::slot_offset;
int java_lang_reflect_Method::modifiers_offset;
int java_lang_reflect_Method::signature_offset;
int java_lang_reflect_Method::annotations_offset;
int java_lang_reflect_Method::parameter_annotations_offset;
int java_lang_reflect_Method::annotation_default_offset;
int java_lang_reflect_Method::type_annotations_offset;
int java_lang_reflect_Constructor::clazz_offset;
int java_lang_reflect_Constructor::parameterTypes_offset;
int java_lang_reflect_Constructor::exceptionTypes_offset;
int java_lang_reflect_Constructor::slot_offset;
int java_lang_reflect_Constructor::modifiers_offset;
int java_lang_reflect_Constructor::signature_offset;
int java_lang_reflect_Constructor::annotations_offset;
int java_lang_reflect_Constructor::parameter_annotations_offset;
int java_lang_reflect_Constructor::type_annotations_offset;
int java_lang_reflect_Field::clazz_offset;
int java_lang_reflect_Field::name_offset;
int java_lang_reflect_Field::type_offset;
int java_lang_reflect_Field::slot_offset;
int java_lang_reflect_Field::modifiers_offset;
int java_lang_reflect_Field::signature_offset;
int java_lang_reflect_Field::annotations_offset;
int java_lang_reflect_Field::type_annotations_offset;
int java_lang_reflect_Parameter::name_offset;
int java_lang_reflect_Parameter::modifiers_offset;
int java_lang_reflect_Parameter::index_offset;
int java_lang_reflect_Parameter::executable_offset;
int java_lang_boxing_object::value_offset;
int java_lang_boxing_object::long_value_offset;
int java_lang_ref_Reference::referent_offset;
int java_lang_ref_Reference::queue_offset;
int java_lang_ref_Reference::next_offset;
int java_lang_ref_Reference::discovered_offset;
int java_lang_ref_Reference::static_lock_offset;
int java_lang_ref_Reference::static_pending_offset;
int java_lang_ref_Reference::number_of_fake_oop_fields;
int java_lang_ref_SoftReference::timestamp_offset;
int java_lang_ref_SoftReference::static_clock_offset;
int java_lang_ClassLoader::parent_offset;
int java_lang_System::static_in_offset;
int java_lang_System::static_out_offset;
int java_lang_System::static_err_offset;
int java_lang_System::static_security_offset;
int java_lang_StackTraceElement::declaringClass_offset;
int java_lang_StackTraceElement::methodName_offset;
int java_lang_StackTraceElement::fileName_offset;
int java_lang_StackTraceElement::lineNumber_offset;
int java_lang_StackTraceElement::moduleName_offset;
int java_lang_StackTraceElement::moduleVersion_offset;
int java_lang_StackFrameInfo::_declaringClass_offset;
int java_lang_StackFrameInfo::_memberName_offset;
int java_lang_StackFrameInfo::_bci_offset;
int java_lang_StackFrameInfo::_methodName_offset;
int java_lang_StackFrameInfo::_fileName_offset;
int java_lang_StackFrameInfo::_lineNumber_offset;
int java_lang_StackFrameInfo::_mid_offset;
int java_lang_StackFrameInfo::_version_offset;
int java_lang_StackFrameInfo::_cpref_offset;
int java_lang_LiveStackFrameInfo::_monitors_offset;
int java_lang_LiveStackFrameInfo::_locals_offset;
int java_lang_LiveStackFrameInfo::_operands_offset;
int java_lang_AssertionStatusDirectives::classes_offset;
int java_lang_AssertionStatusDirectives::classEnabled_offset;
int java_lang_AssertionStatusDirectives::packages_offset;
int java_lang_AssertionStatusDirectives::packageEnabled_offset;
int java_lang_AssertionStatusDirectives::deflt_offset;
int java_nio_Buffer::_limit_offset;
int java_util_concurrent_locks_AbstractOwnableSynchronizer::_owner_offset = 0;
int sun_reflect_ConstantPool::_oop_offset;
int sun_reflect_UnsafeStaticFieldAccessorImpl::_base_offset;


// Support for java_lang_StackTraceElement

void java_lang_StackTraceElement::set_fileName(oop element, oop value) {
  element->obj_field_put(fileName_offset, value);
}

void java_lang_StackTraceElement::set_declaringClass(oop element, oop value) {
  element->obj_field_put(declaringClass_offset, value);
}

void java_lang_StackTraceElement::set_methodName(oop element, oop value) {
  element->obj_field_put(methodName_offset, value);
}

void java_lang_StackTraceElement::set_lineNumber(oop element, int value) {
  element->int_field_put(lineNumber_offset, value);
}

void java_lang_StackTraceElement::set_moduleName(oop element, oop value) {
  element->obj_field_put(moduleName_offset, value);
}

void java_lang_StackTraceElement::set_moduleVersion(oop element, oop value) {
  element->obj_field_put(moduleVersion_offset, value);
}

// Support for java_lang_StackFrameInfo
void java_lang_StackFrameInfo::set_declaringClass(oop element, oop value) {
  element->obj_field_put(_declaringClass_offset, value);
}

void java_lang_StackFrameInfo::set_mid(oop element, short value) {
  element->short_field_put(_mid_offset, value);
}

void java_lang_StackFrameInfo::set_version(oop element, short value) {
  element->short_field_put(_version_offset, value);
}

void java_lang_StackFrameInfo::set_cpref(oop element, short value) {
  element->short_field_put(_cpref_offset, value);
}

void java_lang_StackFrameInfo::set_bci(oop element, int value) {
  element->int_field_put(_bci_offset, value);
}

void java_lang_StackFrameInfo::set_fileName(oop element, oop value) {
  element->obj_field_put(_fileName_offset, value);
}

void java_lang_StackFrameInfo::set_methodName(oop element, oop value) {
  element->obj_field_put(_methodName_offset, value);
}

void java_lang_StackFrameInfo::set_lineNumber(oop element, int value) {
  element->int_field_put(_lineNumber_offset, value);
}

void java_lang_LiveStackFrameInfo::set_monitors(oop element, oop value) {
  element->obj_field_put(_monitors_offset, value);
}

void java_lang_LiveStackFrameInfo::set_locals(oop element, oop value) {
  element->obj_field_put(_locals_offset, value);
}

void java_lang_LiveStackFrameInfo::set_operands(oop element, oop value) {
  element->obj_field_put(_operands_offset, value);
}

// Support for java Assertions - java_lang_AssertionStatusDirectives.

void java_lang_AssertionStatusDirectives::set_classes(oop o, oop val) {
  o->obj_field_put(classes_offset, val);
}

void java_lang_AssertionStatusDirectives::set_classEnabled(oop o, oop val) {
  o->obj_field_put(classEnabled_offset, val);
}

void java_lang_AssertionStatusDirectives::set_packages(oop o, oop val) {
  o->obj_field_put(packages_offset, val);
}

void java_lang_AssertionStatusDirectives::set_packageEnabled(oop o, oop val) {
  o->obj_field_put(packageEnabled_offset, val);
}

void java_lang_AssertionStatusDirectives::set_deflt(oop o, bool val) {
  o->bool_field_put(deflt_offset, val);
}


// Support for intrinsification of java.nio.Buffer.checkIndex
int java_nio_Buffer::limit_offset() {
  return _limit_offset;
}


void java_nio_Buffer::compute_offsets() {
  Klass* k = SystemDictionary::nio_Buffer_klass();
  assert(k != NULL, "must be loaded in 1.4+");
  compute_offset(_limit_offset, k, vmSymbols::limit_name(), vmSymbols::int_signature());
}

void java_util_concurrent_locks_AbstractOwnableSynchronizer::initialize(TRAPS) {
  if (_owner_offset != 0) return;

  SystemDictionary::load_abstract_ownable_synchronizer_klass(CHECK);
  Klass* k = SystemDictionary::abstract_ownable_synchronizer_klass();
  compute_offset(_owner_offset, k,
                 vmSymbols::exclusive_owner_thread_name(), vmSymbols::thread_signature());
}

oop java_util_concurrent_locks_AbstractOwnableSynchronizer::get_owner_threadObj(oop obj) {
  assert(_owner_offset != 0, "Must be initialized");
  return obj->obj_field(_owner_offset);
}

// Compute hard-coded offsets
// Invoked before SystemDictionary::initialize, so pre-loaded classes
// are not available to determine the offset_of_static_fields.
void JavaClasses::compute_hard_coded_offsets() {
  const int x = heapOopSize;
  const int header = instanceOopDesc::base_offset_in_bytes();

  // Throwable Class
  java_lang_Throwable::backtrace_offset  = java_lang_Throwable::hc_backtrace_offset  * x + header;
  java_lang_Throwable::detailMessage_offset = java_lang_Throwable::hc_detailMessage_offset * x + header;
  java_lang_Throwable::stackTrace_offset = java_lang_Throwable::hc_stackTrace_offset * x + header;
  java_lang_Throwable::static_unassigned_stacktrace_offset = java_lang_Throwable::hc_static_unassigned_stacktrace_offset *  x;

  // java_lang_boxing_object
  java_lang_boxing_object::value_offset = java_lang_boxing_object::hc_value_offset + header;
  java_lang_boxing_object::long_value_offset = align_size_up((java_lang_boxing_object::hc_value_offset + header), BytesPerLong);

  // java_lang_ref_Reference:
  java_lang_ref_Reference::referent_offset = java_lang_ref_Reference::hc_referent_offset * x + header;
  java_lang_ref_Reference::queue_offset = java_lang_ref_Reference::hc_queue_offset * x + header;
  java_lang_ref_Reference::next_offset  = java_lang_ref_Reference::hc_next_offset * x + header;
  java_lang_ref_Reference::discovered_offset  = java_lang_ref_Reference::hc_discovered_offset * x + header;
  java_lang_ref_Reference::static_lock_offset = java_lang_ref_Reference::hc_static_lock_offset *  x;
  java_lang_ref_Reference::static_pending_offset = java_lang_ref_Reference::hc_static_pending_offset * x;
  // Artificial fields for java_lang_ref_Reference
  // The first field is for the discovered field added in 1.4
  java_lang_ref_Reference::number_of_fake_oop_fields = 1;

  // java_lang_ref_SoftReference Class
  java_lang_ref_SoftReference::timestamp_offset = align_size_up((java_lang_ref_SoftReference::hc_timestamp_offset * x + header), BytesPerLong);
  // Don't multiply static fields because they are always in wordSize units
  java_lang_ref_SoftReference::static_clock_offset = java_lang_ref_SoftReference::hc_static_clock_offset * x;

  // java_lang_ClassLoader
  java_lang_ClassLoader::parent_offset = java_lang_ClassLoader::hc_parent_offset * x + header;

  // java_lang_System
  java_lang_System::static_in_offset  = java_lang_System::hc_static_in_offset  * x;
  java_lang_System::static_out_offset = java_lang_System::hc_static_out_offset * x;
  java_lang_System::static_err_offset = java_lang_System::hc_static_err_offset * x;
  java_lang_System::static_security_offset = java_lang_System::hc_static_security_offset * x;

  // java_lang_StackTraceElement
  java_lang_StackTraceElement::moduleName_offset = java_lang_StackTraceElement::hc_moduleName_offset * x + header;
  java_lang_StackTraceElement::moduleVersion_offset = java_lang_StackTraceElement::hc_moduleVersion_offset * x + header;
  java_lang_StackTraceElement::declaringClass_offset = java_lang_StackTraceElement::hc_declaringClass_offset  * x + header;
  java_lang_StackTraceElement::methodName_offset = java_lang_StackTraceElement::hc_methodName_offset * x + header;
  java_lang_StackTraceElement::fileName_offset   = java_lang_StackTraceElement::hc_fileName_offset   * x + header;
  java_lang_StackTraceElement::lineNumber_offset = java_lang_StackTraceElement::hc_lineNumber_offset * x + header;
  java_lang_AssertionStatusDirectives::classes_offset = java_lang_AssertionStatusDirectives::hc_classes_offset * x + header;
  java_lang_AssertionStatusDirectives::classEnabled_offset = java_lang_AssertionStatusDirectives::hc_classEnabled_offset * x + header;
  java_lang_AssertionStatusDirectives::packages_offset = java_lang_AssertionStatusDirectives::hc_packages_offset * x + header;
  java_lang_AssertionStatusDirectives::packageEnabled_offset = java_lang_AssertionStatusDirectives::hc_packageEnabled_offset * x + header;
  java_lang_AssertionStatusDirectives::deflt_offset = java_lang_AssertionStatusDirectives::hc_deflt_offset * x + header;

}


// Compute non-hard-coded field offsets of all the classes in this file
void JavaClasses::compute_offsets() {
  // java_lang_Class::compute_offsets was called earlier in bootstrap
  java_lang_ClassLoader::compute_offsets();
  java_lang_Throwable::compute_offsets();
  java_lang_Thread::compute_offsets();
  java_lang_ThreadGroup::compute_offsets();
  java_lang_invoke_MethodHandle::compute_offsets();
  java_lang_invoke_DirectMethodHandle::compute_offsets();
  java_lang_invoke_MemberName::compute_offsets();
  java_lang_invoke_LambdaForm::compute_offsets();
  java_lang_invoke_MethodType::compute_offsets();
  java_lang_invoke_CallSite::compute_offsets();
  java_lang_invoke_MethodHandleNatives_CallSiteContext::compute_offsets();
  java_security_AccessControlContext::compute_offsets();
  // Initialize reflection classes. The layouts of these classes
  // changed with the new reflection implementation in JDK 1.4, and
  // since the Universe doesn't know what JDK version it is until this
  // point we defer computation of these offsets until now.
  java_lang_reflect_AccessibleObject::compute_offsets();
  java_lang_reflect_Method::compute_offsets();
  java_lang_reflect_Constructor::compute_offsets();
  java_lang_reflect_Field::compute_offsets();
  java_nio_Buffer::compute_offsets();
  sun_reflect_ConstantPool::compute_offsets();
  sun_reflect_UnsafeStaticFieldAccessorImpl::compute_offsets();
  java_lang_reflect_Parameter::compute_offsets();
  java_lang_reflect_Module::compute_offsets();
  java_lang_StackFrameInfo::compute_offsets();
  java_lang_LiveStackFrameInfo::compute_offsets();

  // generated interpreter code wants to know about the offsets we just computed:
  AbstractAssembler::update_delayed_values();
}

#ifndef PRODUCT

// These functions exist to assert the validity of hard-coded field offsets to guard
// against changes in the class files

bool JavaClasses::check_offset(const char *klass_name, int hardcoded_offset, const char *field_name, const char* field_sig) {
  EXCEPTION_MARK;
  fieldDescriptor fd;
  TempNewSymbol klass_sym = SymbolTable::new_symbol(klass_name, CATCH);
  Klass* k = SystemDictionary::resolve_or_fail(klass_sym, true, CATCH);
  instanceKlassHandle h_klass (THREAD, k);
  TempNewSymbol f_name = SymbolTable::new_symbol(field_name, CATCH);
  TempNewSymbol f_sig  = SymbolTable::new_symbol(field_sig, CATCH);
  if (!h_klass->find_local_field(f_name, f_sig, &fd)) {
    tty->print_cr("Nonstatic field %s.%s not found", klass_name, field_name);
    return false;
  }
  if (fd.is_static()) {
    tty->print_cr("Nonstatic field %s.%s appears to be static", klass_name, field_name);
    return false;
  }
  if (fd.offset() == hardcoded_offset ) {
    return true;
  } else {
    tty->print_cr("Offset of nonstatic field %s.%s is hardcoded as %d but should really be %d.",
                  klass_name, field_name, hardcoded_offset, fd.offset());
    return false;
  }
}


bool JavaClasses::check_static_offset(const char *klass_name, int hardcoded_offset, const char *field_name, const char* field_sig) {
  EXCEPTION_MARK;
  fieldDescriptor fd;
  TempNewSymbol klass_sym = SymbolTable::new_symbol(klass_name, CATCH);
  Klass* k = SystemDictionary::resolve_or_fail(klass_sym, true, CATCH);
  instanceKlassHandle h_klass (THREAD, k);
  TempNewSymbol f_name = SymbolTable::new_symbol(field_name, CATCH);
  TempNewSymbol f_sig  = SymbolTable::new_symbol(field_sig, CATCH);
  if (!h_klass->find_local_field(f_name, f_sig, &fd)) {
    tty->print_cr("Static field %s.%s not found", klass_name, field_name);
    return false;
  }
  if (!fd.is_static()) {
    tty->print_cr("Static field %s.%s appears to be nonstatic", klass_name, field_name);
    return false;
  }
  if (fd.offset() == hardcoded_offset + InstanceMirrorKlass::offset_of_static_fields()) {
    return true;
  } else {
    tty->print_cr("Offset of static field %s.%s is hardcoded as %d but should really be %d.", klass_name, field_name, hardcoded_offset, fd.offset() - InstanceMirrorKlass::offset_of_static_fields());
    return false;
  }
}


bool JavaClasses::check_constant(const char *klass_name, int hardcoded_constant, const char *field_name, const char* field_sig) {
  EXCEPTION_MARK;
  fieldDescriptor fd;
  TempNewSymbol klass_sym = SymbolTable::new_symbol(klass_name, CATCH);
  Klass* k = SystemDictionary::resolve_or_fail(klass_sym, true, CATCH);
  instanceKlassHandle h_klass (THREAD, k);
  TempNewSymbol f_name = SymbolTable::new_symbol(field_name, CATCH);
  TempNewSymbol f_sig  = SymbolTable::new_symbol(field_sig, CATCH);
  if (!h_klass->find_local_field(f_name, f_sig, &fd)) {
    tty->print_cr("Static field %s.%s not found", klass_name, field_name);
    return false;
  }
  if (!fd.is_static() || !fd.has_initial_value()) {
    tty->print_cr("Static field %s.%s appears to be non-constant", klass_name, field_name);
    return false;
  }
  if (!fd.initial_value_tag().is_int()) {
    tty->print_cr("Static field %s.%s is not an int", klass_name, field_name);
    return false;
  }
  jint field_value = fd.int_initial_value();
  if (field_value == hardcoded_constant) {
    return true;
  } else {
    tty->print_cr("Constant value of static field %s.%s is hardcoded as %d but should really be %d.", klass_name, field_name, hardcoded_constant, field_value);
    return false;
  }
}


// Check the hard-coded field offsets of all the classes in this file

void JavaClasses::check_offsets() {
  bool valid = true;
  HandleMark hm;

#define CHECK_OFFSET(klass_name, cpp_klass_name, field_name, field_sig) \
  valid &= check_offset(klass_name, cpp_klass_name :: field_name ## _offset, #field_name, field_sig)

#define CHECK_LONG_OFFSET(klass_name, cpp_klass_name, field_name, field_sig) \
  valid &= check_offset(klass_name, cpp_klass_name :: long_ ## field_name ## _offset, #field_name, field_sig)

#define CHECK_STATIC_OFFSET(klass_name, cpp_klass_name, field_name, field_sig) \
  valid &= check_static_offset(klass_name, cpp_klass_name :: static_ ## field_name ## _offset, #field_name, field_sig)

#define CHECK_CONSTANT(klass_name, cpp_klass_name, field_name, field_sig) \
  valid &= check_constant(klass_name, cpp_klass_name :: field_name, #field_name, field_sig)

  // java.lang.String

  CHECK_OFFSET("java/lang/String", java_lang_String, value, "[B");
  if (java_lang_String::has_hash_field()) {
    CHECK_OFFSET("java/lang/String", java_lang_String, hash, "I");
  }
  if (java_lang_String::has_coder_field()) {
    CHECK_OFFSET("java/lang/String", java_lang_String, coder, "B");
  }

  // java.lang.Class

  // Fake fields
  // CHECK_OFFSET("java/lang/Class", java_lang_Class, klass); // %%% this needs to be checked
  // CHECK_OFFSET("java/lang/Class", java_lang_Class, array_klass); // %%% this needs to be checked

  // java.lang.Throwable

  CHECK_OFFSET("java/lang/Throwable", java_lang_Throwable, backtrace, "Ljava/lang/Object;");
  CHECK_OFFSET("java/lang/Throwable", java_lang_Throwable, detailMessage, "Ljava/lang/String;");
  CHECK_OFFSET("java/lang/Throwable", java_lang_Throwable, stackTrace, "[Ljava/lang/StackTraceElement;");
  CHECK_OFFSET("java/lang/Throwable", java_lang_Throwable, depth, "I");

  // Boxed primitive objects (java_lang_boxing_object)

  CHECK_OFFSET("java/lang/Boolean",   java_lang_boxing_object, value, "Z");
  CHECK_OFFSET("java/lang/Character", java_lang_boxing_object, value, "C");
  CHECK_OFFSET("java/lang/Float",     java_lang_boxing_object, value, "F");
  CHECK_LONG_OFFSET("java/lang/Double", java_lang_boxing_object, value, "D");
  CHECK_OFFSET("java/lang/Byte",      java_lang_boxing_object, value, "B");
  CHECK_OFFSET("java/lang/Short",     java_lang_boxing_object, value, "S");
  CHECK_OFFSET("java/lang/Integer",   java_lang_boxing_object, value, "I");
  CHECK_LONG_OFFSET("java/lang/Long", java_lang_boxing_object, value, "J");

  // java.lang.ClassLoader

  CHECK_OFFSET("java/lang/ClassLoader", java_lang_ClassLoader, parent,        "Ljava/lang/ClassLoader;");

  // java.lang.System

  CHECK_STATIC_OFFSET("java/lang/System", java_lang_System,  in, "Ljava/io/InputStream;");
  CHECK_STATIC_OFFSET("java/lang/System", java_lang_System, out, "Ljava/io/PrintStream;");
  CHECK_STATIC_OFFSET("java/lang/System", java_lang_System, err, "Ljava/io/PrintStream;");
  CHECK_STATIC_OFFSET("java/lang/System", java_lang_System, security, "Ljava/lang/SecurityManager;");

  // java.lang.StackTraceElement

  CHECK_OFFSET("java/lang/StackTraceElement", java_lang_StackTraceElement, declaringClass, "Ljava/lang/String;");
  CHECK_OFFSET("java/lang/StackTraceElement", java_lang_StackTraceElement, methodName, "Ljava/lang/String;");
  CHECK_OFFSET("java/lang/StackTraceElement", java_lang_StackTraceElement,   fileName, "Ljava/lang/String;");
  CHECK_OFFSET("java/lang/StackTraceElement", java_lang_StackTraceElement, lineNumber, "I");

  // java.lang.ref.Reference

  CHECK_OFFSET("java/lang/ref/Reference", java_lang_ref_Reference, referent, "Ljava/lang/Object;");
  CHECK_OFFSET("java/lang/ref/Reference", java_lang_ref_Reference, queue, "Ljava/lang/ref/ReferenceQueue;");
  CHECK_OFFSET("java/lang/ref/Reference", java_lang_ref_Reference, next, "Ljava/lang/ref/Reference;");
  // Fake field
  //CHECK_OFFSET("java/lang/ref/Reference", java_lang_ref_Reference, discovered, "Ljava/lang/ref/Reference;");
  CHECK_STATIC_OFFSET("java/lang/ref/Reference", java_lang_ref_Reference, lock, "Ljava/lang/ref/Reference$Lock;");
  CHECK_STATIC_OFFSET("java/lang/ref/Reference", java_lang_ref_Reference, pending, "Ljava/lang/ref/Reference;");

  // java.lang.ref.SoftReference

  CHECK_OFFSET("java/lang/ref/SoftReference", java_lang_ref_SoftReference, timestamp, "J");
  CHECK_STATIC_OFFSET("java/lang/ref/SoftReference", java_lang_ref_SoftReference, clock, "J");

  // java.lang.AssertionStatusDirectives
  //
  // The CheckAssertionStatusDirectives boolean can be removed from here and
  // globals.hpp after the AssertionStatusDirectives class has been integrated
  // into merlin "for some time."  Without it, the vm will fail with early
  // merlin builds.

  if (CheckAssertionStatusDirectives) {
    const char* nm = "java/lang/AssertionStatusDirectives";
    const char* sig = "[Ljava/lang/String;";
    CHECK_OFFSET(nm, java_lang_AssertionStatusDirectives, classes, sig);
    CHECK_OFFSET(nm, java_lang_AssertionStatusDirectives, classEnabled, "[Z");
    CHECK_OFFSET(nm, java_lang_AssertionStatusDirectives, packages, sig);
    CHECK_OFFSET(nm, java_lang_AssertionStatusDirectives, packageEnabled, "[Z");
    CHECK_OFFSET(nm, java_lang_AssertionStatusDirectives, deflt, "Z");
  }

  if (!valid) vm_exit_during_initialization("Hard-coded field offset verification failed");
}

#endif // PRODUCT

int InjectedField::compute_offset() {
  InstanceKlass* ik = InstanceKlass::cast(klass());
  for (AllFieldStream fs(ik); !fs.done(); fs.next()) {
    if (!may_be_java && !fs.access_flags().is_internal()) {
      // Only look at injected fields
      continue;
    }
    if (fs.name() == name() && fs.signature() == signature()) {
      return fs.offset();
    }
  }
  ResourceMark rm;
  tty->print_cr("Invalid layout of %s at %s/%s%s", ik->external_name(), name()->as_C_string(), signature()->as_C_string(), may_be_java ? " (may_be_java)" : "");
#ifndef PRODUCT
  ik->print();
  tty->print_cr("all fields:");
  for (AllFieldStream fs(ik); !fs.done(); fs.next()) {
    tty->print_cr("  name: %s, sig: %s, flags: %08x", fs.name()->as_C_string(), fs.signature()->as_C_string(), fs.access_flags().as_int());
  }
#endif //PRODUCT
  vm_exit_during_initialization("Invalid layout of preloaded class: use -Xlog:classload=info to see the origin of the problem class");
  return -1;
}

void javaClasses_init() {
  JavaClasses::compute_offsets();
  JavaClasses::check_offsets();
  FilteredFieldsMap::initialize();  // must be done after computing offsets.
}<|MERGE_RESOLUTION|>--- conflicted
+++ resolved
@@ -514,7 +514,6 @@
   assert(result_length == (int)strlen(result) + 1, "must match");
   return result;
 }
-
 
 Symbol* java_lang_String::as_symbol(Handle java_string, TRAPS) {
   oop          obj    = java_string();
@@ -1809,7 +1808,6 @@
   st->print_cr("%s", buf);
 }
 
-
 void java_lang_Throwable::print_stack_element(outputStream *st, const methodHandle& method, int bci) {
   Handle mirror = method->method_holder()->java_mirror();
   int method_id = method->orig_method_idnum();
@@ -2157,25 +2155,21 @@
   oop methodname = StringTable::intern(sym, CHECK);
   java_lang_StackTraceElement::set_methodName(element(), methodname);
 
-<<<<<<< HEAD
   // Fill in module name and version
   ModuleEntry* module = holder->module();
   if (module->is_named()) {
-    oop module_name = StringTable::intern(module->name(), CHECK_0);
+    oop module_name = StringTable::intern(module->name(), CHECK);
     java_lang_StackTraceElement::set_moduleName(element(), module_name);
     oop module_version;
     if (module->version() != NULL) {
-      module_version = StringTable::intern(module->version(), CHECK_0);
+      module_version = StringTable::intern(module->version(), CHECK);
     } else {
       module_version = NULL;
     }
     java_lang_StackTraceElement::set_moduleVersion(element(), module_version);
   }
 
-  if (!version_matches(method, version)) {
-=======
   if (!version_matches(method(), version)) {
->>>>>>> 249cb4de
     // The method was redefined, accurate line number information isn't available
     java_lang_StackTraceElement::set_fileName(element(), NULL);
     java_lang_StackTraceElement::set_lineNumber(element(), -1);
